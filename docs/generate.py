import os

os.environ["OMP_NUM_THREADS"] = "1"
import distutils.dir_util
import importlib
import inspect
import json
import os
import re
import shutil
import warnings
import copy

import numpy as np
from pybtex.database import parse_file
import matplotlib.pyplot as plt
import matplotlib.patches as mpatches

from joblib import Parallel, delayed
import git

import skactiveml

for module in skactiveml.__all__:
    importlib.import_module("skactiveml." + module)

warnings.filterwarnings("ignore")


def generate_api_reference_rst(gen_path):
    """Creates the api_reference.rst file in the specified gen_path.

    Parameters
    ----------
    gen_path : string
        The path of the main directory in which all generated files should be
        created.
    """
    path = os.path.join(os.path.basename(gen_path), "api_reference.rst")
    gen_path = os.path.join(os.path.basename(gen_path), "api")
    os.makedirs(os.path.abspath(gen_path), exist_ok=True)
    with open(path, "w") as file:
        file.write(".. _api_reference:\n")
        file.write("\n")
        file.write("=============\n")
        file.write("API Reference\n")
        file.write("=============\n")
        file.write("\n")
        file.write("This is an overview of the API.\n")
        file.write("\n")
        file.write(".. module:: skactiveml\n")
        file.write("\n")
        for item in skactiveml.__all__:
            if inspect.ismodule(getattr(skactiveml, item)):
                file.write(automodule(getattr(skactiveml, item)))


def automodule(module, level=0):
    """
    This function generates the restructured text for the api reference and the
     specified module.

    Parameters
    ----------
    module : python module
        Module for which to create the api reference.
    level : int, default=0
        This parameter is used for the recursive call of this function.

    Returns
    -------
        String : The restructured text
    """
    rst_str = ""
    modules = []
    classes = []
    functions = []
    constants = []

    for item in module.__all__:
        try:
            importlib.import_module(module.__name__ + "." + item)
        except ModuleNotFoundError:
            pass
        if inspect.ismodule(getattr(module, item)):
            modules.append(item)
        if inspect.isclass(getattr(module, item)):
            classes.append(item)
        if inspect.isfunction(getattr(module, item)):
            functions.append(item)
        if isinstance(getattr(module, item), object) and item.isupper():
            constants.append(item)

    title = f":mod:`{module.__name__}`:"
    rst_str += title + "\n"
    rst_str += "".ljust(len(title), "=") + "\n\n"

    rst_str += f".. automodule:: {module.__name__}\n"
    rst_str += f"    :no-members:\n"
    rst_str += f"    :no-inherited-members:\n\n"

    rst_str += f'.. currentmodule:: {module.__name__.split(".")[0]}\n\n'
    if classes:
        rst_str += f"Classes\n"
        rst_str += f"-------\n\n"

        rst_str += f".. autosummary::\n"
        rst_str += f"   :nosignatures:\n"
        rst_str += f"   :toctree: api\n"
        rst_str += f"   :template: class.rst\n\n"
        for item in classes:
            name = module.__name__
            if "skactiveml." in name:
                name = name.replace("skactiveml.", "")
            if name:
                name += "."
            name += item
            rst_str += f"   {name}" + "\n"
        rst_str += "\n"

    if functions:
        rst_str += f"Functions\n"
        rst_str += f"---------\n\n"

        rst_str += f".. autosummary::\n"
        rst_str += f"   :nosignatures:\n"
        rst_str += f"   :toctree: api\n"
        rst_str += f"   :template: function.rst\n\n"
        for item in functions:
            name = module.__name__
            if "skactiveml." in name:
                name = name.replace("skactiveml.", "")
            if name:
                name += "."
            name += item
            rst_str += f"   {name}" + "\n"
        rst_str += "\n"

    for item in modules:
        rst_str += automodule(getattr(module, item), level=level + 1)

    return rst_str


def generate_strategy_overview_rst(gen_path, json_data):
    """Creates the strategy_overview.rst file in the specified path.

    Parameters
    ----------
    gen_path : string
        The path of the main directory in which all generated files should be
        created.
    json_data : dict
        The data of the examples directory stored in a dictionary.
    """

    strategy_table = json_data_to_strategy_table(json_data, gen_path)

    # Generate file
    with open(os.path.join(gen_path, "strategy_overview.rst"), "w") as file:
        file.write("#################\n")
        file.write("Strategy Overview\n")
        file.write("#################\n")
        file.write("\n")

        file.write(
            f"This is an overview of all implemented active learning "
            f"strategies.\n"
        )
        file.write("\n")
        file.write(
            f"You can use the following checkboxes to filter the "
            f"tables below.\n"
        )
        file.write("\n")
        file.write(
            ".. raw:: html\n"
            "\n"
            '   <input type="checkbox" class="input-tag" '
            'value="regression">\n'
            "   <label>Regression</label>\n"
            '   <input type="checkbox" class="input-tag" '
            'value="classification">\n '
            "   <label>Classification</label>\n"
            '   <input type="checkbox" class="input-tag" '
            'value="multi-annotator">\n '
            "   <label>Multi-Annotator</label>\n"
            '   <input type="checkbox" class="input-tag" '
            'value="single-annotator">\n '
            "   <label>Single-Annotator</label>\n"
        )
        file.write("\n")

        # Iterate over the sections.
        for section_name, cats in strategy_table.items():
            file.write(
                " ".join([s.capitalize() for s in section_name.split(os.sep)])
                + "\n"
            )
            file.write("".ljust(len(section_name), "-") + "\n")
            file.write("\n")

            # Iterate over the examples.
            file.write(format_sections(cats))
            file.write("\n")

        file.write("References\n")
        file.write("----------\n")
        file.write(".. footbibliography::")
        file.write("\n")


def json_data_to_strategy_table(json_data, gen_path):
    strategy_table = {}
    head_line = ["Method", "Base Class", "Tags", "Reference"]
    rel_api_path = os.path.join(os.path.basename(gen_path), "api").replace(
        "\\", "/"
    )

    for section_name, section_items in json_data.items():
        table = np.ndarray(shape=(0, 5))
        for data in section_items["data"]:
            # Collect the data needed to generate the strategy overview.
            qs_name = data["class"]
            method = data["method"]
            package = getattr(skactiveml, data["package"])
            package_name = package.__name__.replace("skactiveml.", "")
            methods_text = (
                f":doc:`{method} </generated/sphinx_gallery_examples/"
                f"{package_name}/plot-{qs_name}-"
                f'{method.replace(" ", "_")}>`'
            )
            strategy_text = (
                f":doc:`{qs_name} </{rel_api_path}/"
                f"{package.__name__}.{qs_name}>`"
            )
            tags = " ".join(data["tags"])
            ref_text = ""
            for ref in data["refs"]:
                ref_text += f":footcite:t:`{ref}`, "
            ref_text = ref_text[0:-2]
            category = (
                data["category"]
                if "category" in data.keys() and data["category"] != ""
                else "Others"
            )

            table = np.append(
                table,
                [[methods_text, strategy_text, tags, ref_text, category]],
                axis=0,
            )

        # Sort the table alphabetically.
        table = sorted(table, key=lambda row: row[1])

        # Build the strategy table.
        strategy_table[section_name] = {}
        for i, row in enumerate(table):
            category = row[-1]
            if category not in strategy_table[section_name].keys():
                strategy_table[section_name][category] = np.array([head_line])
            strategy_table[section_name][category] = np.append(
                strategy_table[section_name][category], [row[:-1]], axis=0
            )

    return strategy_table


def format_sections(cats, indent=0):
    string = ""

    # Iterate over the categories in the current paper.
    for cat in sorted(cats):
        if cat != "Others":
            string += f"{cat}\n"
            string += "".ljust(len(cat), "~") + "\n"
            string += table_data_to_rst_table(
                cats[cat], header_lines=1, indent=indent
            )
    if "Others" in cats.keys():
        # 'Others' is the fallback, if no category is specified
        # in the json file
        string += "Others\n"
        string += "~~~~~~\n"
        string += table_data_to_rst_table(
            cats["Others"], header_lines=1, indent=indent
        )

    return string


def table_data_to_rst_table(
    a, caption="", widths=None, header_lines=0, indent=0
):
    """Generates a rst-table and returns it as a string.

    Parameters
    ----------
    a : array-like, shape=(columns, rows)
        Contains the data for the table..
    caption : str, optional (default='')
        The caption of the table.
    widths : string, optional (default=None)
        A list of relative column widths separated with comma or space
        or 'auto'.
    header_lines : int, optional (default=0)
        The number of rows to use in the table header.
    indent : int, optional (default=0)
        Number of spaces as indent in each line

    Returns
    -------
    string : reStructuredText list-table as String.
    """
    a = np.asarray(a)
    indents = "".ljust(indent, " ")
    table = (
        f"{indents}.. list-table:: {caption}\n"
        f"{indents}   :header-rows: {header_lines}\n"
    )
    if widths is None:
        table += "\n"
    elif widths == "auto":
        table += f"{indents}   :widths: auto\n\n"
    else:
        table += f"{indents}   :widths: {widths}\n\n"
    for row in a:
        table += f"{indents}   *"
        for column in row:
            table += " - " + str(column) + f"\n{indents}    "
        table = table[0 : -4 - indent]
    return table + "\n"


<<<<<<< HEAD
def generate_examples(gen_path, json_path, recursive=True):
    """Creates all example scripts for the specified package and returns the
    data needed to create the strategy overview.
=======
def generate_examples(
        gen_path,
        json_path,
        example_notebook_directory,
        recursive=True
):
    """
    Creates all example scripts for the specified package and returns the data
    needed to create the strategy overview.
>>>>>>> 7969ab1a

    Parameters
    ----------
    gen_path : string
        The path of the main directory in which all generated files should be
        created.
    json_path : string
        The path of the directory where to find the json example files for the
        specified package.
    notebook_directory: str
        The path to the directory where the notebooks are saved.
    recursive : bool, default=True
        If True, examples for sub-packagers are also created.

    Returns
    -------
    dict : Holds the data needed to create the strategy overview.
    """

    # create directory if it does not exist.
    os.makedirs(gen_path, exist_ok=True)

    json_data = dict()
    # iterate over json example files
    for root, dirs, files in os.walk(json_path, topdown=True):
        if root.endswith("__pycache__"):
            continue
        if "README.rst" not in files and "README.txt" not in files:
            raise FileNotFoundError(
                f"No README.rst or README.txt found in \n" f'"{root}"'
            )

        sub_dir_str = root.replace(json_path, "").strip(os.sep)
        dst = os.path.join(gen_path, sub_dir_str)
        os.makedirs(dst, exist_ok=True)
        # Iterate over all files in 'root'.
<<<<<<< HEAD
        num_cpus = -1
        num_cpus = 1
        if "num_cpus" in os.environ:
            num_cpus = int(os.environ["num_cpus"])
        if num_cpus != 1:
            json_data_lists = Parallel(n_jobs=num_cpus, backend="loky")(
                (
                    delayed(_generate_single_example)(
                        f, root, dst
                    )
                    for f in files
                )
            )
        else:
            json_data_lists = []
            for filename in files:
                json_data_lists.append(
                    _generate_single_example(filename, root, dst)
                )
        for json_data_list in json_data_lists:
            package_structure = sub_dir_str.split(os.sep)
            json_data_entry = json_data
            for sp in package_structure:
                if sp not in json_data_entry.keys():
                    json_data_entry[sp] = dict()
                json_data_entry = json_data_entry[sp]
            if "data" not in json_data_entry.keys():
                json_data_entry["data"] = list()
            json_data_entry["data"].extend(json_data_list)
=======
        for filename in files:
            if filename.endswith(".json"):
                with open(os.path.join(root, filename)) as file:
                    # iterate over the examples in the json file
                    for data in json.load(file):
                        sub_package_dict = json_data
                        package_structure = sub_dir_str.split(".")
                        for sp in package_structure:
                            if sp not in sub_package_dict.keys():
                                sub_package_dict[sp] = dict()
                            sub_package_dict = sub_package_dict[sp]
                        if "data" not in sub_package_dict.keys():
                            sub_package_dict["data"] = list()

                        sub_package_dict["data"].append(data)
                        # create the example python script
                        plot_filename = (
                            "plot-"
                            + data["class"]
                            + "-"
                            + data["method"].replace(" ", "_")
                        )
                        generate_example_script(
                            filename=plot_filename + ".py",
                            dir_path=dst,
                            local_dir_path=sub_dir_str,
                            data=data,
                            package=getattr(skactiveml, data["package"]),
                            template_path=os.path.abspath(data["template"]),
                            notebook_directory=example_notebook_directory
                        )
            elif not filename.startswith("template"):
                if filename.endswith(".py") or filename.endswith(".ipynb"):
                    src = os.path.join(root, filename)
                    example_string = format_plot({}, src)
                    with open(os.path.join(dst, filename), "w") as file:
                        file.write(example_string)
                else:
                    # Copy all other files except for templates.
                    src = os.path.join(root, filename)
                    shutil.copyfile(src, os.path.join(dst, filename))
>>>>>>> 7969ab1a

        if not recursive:
            break
    return json_data


<<<<<<< HEAD
def _generate_single_example(filename, root, dst):
    """_summary_

    Parameters
    ----------
    filename : str
        The path to the json file for which an example is generated.
    root : str
        The root directory where the json file is stored.
    dst : str
        The root directory where the examples are saved.
    """
    data_list = []
    if filename.endswith(".json"):
        with open(os.path.join(root, filename)) as file:
            # iterate over the examples in the json file
            for data in json.load(file):
                data_list.append(data)
                # create the example python script
                plot_filename = (
                    "plot-"
                    + data["class"]
                    + "-"
                    + data["method"].replace(" ", "_")
                )
                generate_example_script(
                    filename=plot_filename + ".py",
                    dir_path=dst,
                    data=data,
                    package=getattr(skactiveml, data["package"]),
                    template_path=os.path.abspath(data["template"]),
                )
    elif not filename.startswith("template"):
        if filename.endswith(".py") or filename.endswith(".ipynb"):
            src = os.path.join(root, filename)
            example_string = format_plot({}, src)
            with open(os.path.join(dst, filename), "w") as file:
                file.write(example_string)
        else:
            # Copy all other files except for templates.
            src = os.path.join(root, filename)
            shutil.copyfile(src, os.path.join(dst, filename))
    return data_list


def generate_example_script(filename, dir_path, data, package, template_path):
=======
def generate_example_script(
        filename,
        dir_path,
        local_dir_path,
        data,
        package,
        template_path,
        notebook_directory,
        google_colab_link=None
):
>>>>>>> 7969ab1a
    """
    Generates a python example file needed, for the 'sphinx-gallery' extension.

    Parameters
    ----------
    filename : string
        The name of the python example file
    dir_path : string
        The directory path in which to save the python example file.
    data : dict
        The data from the json example file for the example.
    package : module
        The '__init__' module of the package for which the examples should be
        created.
    template_path : path-like
        The path to the template file.
    notebook_directory: str
        The path to the directory where the notebooks are saved.
    google_colab_link: str or None, default=None
        The link to google colab that can be used to open notebooks directly in
        google colab.
    """
    # create directory if it does not exist.
    os.makedirs(dir_path, exist_ok=True)

    # Validation of 'data'.
    if data["class"] not in package.__all__:
        raise ValueError(f'"{data["class"]}" is not in "{package}.__all__".')

    google_colab_link = check_google_colab_link(google_colab_link)

    data["colab_link"] = "/".join([
        google_colab_link,
        notebook_directory,
        local_dir_path,
        filename
    ]

    )

    first_title = True
    # Create the file.
    with open(os.path.join(dir_path, filename), "w") as file:
        code_blocks = []
        # Iterate over the 'blocks' and generate the corresponding strings
        # expected from sphinx-gallery.
        for block in data["sequence"]:
            if block.startswith("title"):
                block_str = format_title(data[block], first_title)
                first_title = False
            elif block.startswith("subtitle"):
                block_str = format_title(data[block], False)
            elif block.startswith("text"):
                block_str = format_text(data[block])
            elif block.startswith("code"):
                code_blocks.append(data[block])
                block_str = format_code(data[block])
            elif block.startswith("plot"):
                block_str = format_plot(data, template_path)
            elif block.startswith("refs"):
                block_str = format_refs(data[block])

            # Write the corresponding string to the python script.
            file.write(block_str)

        file.write("\n")


def format_title(title, first_title):
    """
    Generates the string for a title of the example page, formatted for a
    'sphinx-gallery' example script.

    Parameters
    ----------
    title : string
        The title string.
    first_title : boolean
        Indicates whether the title is the first title of the example script.

    Returns
    -------
    string : The formatted string for the example script.
    """
    if first_title:
        block_str = (
            '"""\n'
            "" + title + "\n"
            "".ljust(len(title) + 1, "=") + "\n"
            '"""\n'
        )
    else:
        block_str = "# %%\n" "# .. rubric:: " + title + ":\n"

    return block_str + "\n"


def format_subtitle(title):
    """
    Generates the string for a subtitle of the example page, formatted for a
    'sphinx-gallery' example script.

    Parameters
    ----------
    title : string
        The subtitle string.

    Returns
    -------
    string : The formatted string for the example script.
    """
    block_str = (
        "# %%\n" "# " + title + "\n" "# ".ljust(len(title) + 1, "-") + "\n\n"
    )
    return block_str


def format_text(text):
    """
    Generates the string for a paragraph of the example page, formatted for a
    'sphinx-gallery' example script.

    Parameters
    ----------
    text : string
        The paragraph text.

    Returns
    -------
    string : The formatted string for the example script.
    """
    block_str = "# %%\n"
    for line in text.split("\n"):
        block_str += "# " + line + "\n"
    return block_str + "\n"


def format_code(code):
    """
    Generates the string for a code block of the example page, formatted for a
    'sphinx-gallery' example script.

    Parameters
    ----------
    code : string
        The python source code to be formatted.

    Returns
    -------
    string : The formatted string for the example script.
    """
    block_str = ""
    for line in code:
        block_str += line + "\n"
    return block_str + "\n"


def format_plot(data, template_path):
    """
    Generates the string for the plotting section of the example page,
    formatted for a 'sphinx-gallery' example script.

    Parameters
    ----------
    data : dict
        The data from the json example file for the example.
    template_path : path-like
        The path to the template file.
    Returns
    -------
    string : The formatted string for the example script.
    """
    pattern = (
        r'"""\$[^"""]*"""|"\$[^"&^\n]*"|' + r"'''\$[^''']*'''|'\$[^'&^\n]*'"
    )
    pattern_group = (
        r'"""\$([^"""]*)"""|"\$([^"&^\n]*)"|'
        + r"'''\$([^''']*)'''|'\$([^'&^\n]*)'"
    )
    with open(template_path, "r") as template:
        template_str = template.read()

        findings = re.findall(pattern, template_str)

        for finding in findings:
            r = re.match(pattern_group, finding)
            s = filter(lambda x: x is not None, r.groups()).__next__()
            splits = s.split("|")
            key = splits[0]

            if "FULLEXAMPLES" not in os.environ:
                if key == "n_samples":
                    data[key] = "20"
                elif key == "n_cycles":
                    data[key] = "5"
                elif key == "res":
                    data[key] = "5"
            if key in data.keys():
                if isinstance(data[key], list):
                    new_str = ""
                    for line in data[key]:
                        new_str += line + "\n"
                    new_str = new_str[0:-1]
                else:
                    new_str = data[key]
            else:
                if len(splits) > 1:
                    new_str = splits[1]
                else:
                    new_str = ""

            template_str = template_str.replace(finding, new_str)
    return template_str + "\n"


def format_refs(refs: list):
    """
    Generates the string for a references of the example page, formatted for a
    'sphinx-gallery' example script.

    Parameters
    ----------
    refs : list of strings
        A list of references to bibliographic entries in the 'refs.bib' file.

    Returns
    -------
    string : The formatted string for the example script.
    """
    if not refs:
        return ""
    block_str = (
        "# %%\n"
        "# .. rubric:: References:\n"
        "# \n"
        "# The implementation of this strategy is based on "
    )
    if len(refs) > 1:
        for i in range(len(refs) - 1):
            block_str += f":footcite:t:`{refs[i]}`, "
        block_str = block_str[0:-2]
        block_str += f" and :footcite:t:`{refs[-1]}"
    else:
        block_str += f":footcite:t:`{refs[0]}"
    block_str += "`.\n" "#\n"

    block_str += "# .. footbibliography::\n"

    return block_str + "\n"


def dict_to_str(d, idx=None, allocator="=", key_as_string=False):
    """Converts a dictionary into a string.
    Parameters
    ----------
    d : dict
        The dictionary to be converted.
        Shape: {key1:value1,...} or {key1:[value1, value2,...],...} or a
        combination of both.
    idx: : dict, optional
        If a key has multiple values, idx[key] chooses the used value for the
        specific key. If idx is not given, the first value in the list is
        always used. It is not necessary to specify all keys from d.
        shape: {key1:int1,...}
    allocator: string, optional (Default='=')
        The allocator is used to separate the key and the value.

    Returns
    -------
    String : dict_ as String. Shape: 'key1=value[idx[key1]], key2...' or
             'key1=value1, key2=value2...' or a combination of both.
    """
    dd_str = ""
    for key, value in d.items():
        if not isinstance(value, list):
            value = [value]
        if idx is not None and key in idx.keys():
            value = value[idx[key]]
        else:
            value = value[0]
        key = str(key)
        if key_as_string:
            if not (
                (key.startswith('"') and key.endswith('"'))
                or (key.startswith("'") and key.endswith("'"))
            ):
                key = '"' + key + '"'
        dd_str += str(key) + allocator + value + ", "
    return dd_str[0:-2]


def generate_tutorials(src_path, dst_path, dst_path_colab):
    """Includes the tutorials folder from the git root, such that tutorials are
    included in the documentation. Effectively this function copies all
    contents from src_path to dst_path.
    Parameters
    ----------
    src_path: string
        The path where the notebooks are found.
    dst_path: string
        The path where the notebooks are saved, such that tutorials.rst can
        find them.
    dst_path_colab: string
        The path where the notebooks are saved, such that tutorials.rst can
        find them. This path is specially used to save the versions of the
        notebook that are linked to Google Colab.
    """
    distutils.dir_util.copy_tree(src=src_path, dst=dst_path)
    distutils.dir_util.copy_tree(src=src_path, dst=dst_path_colab)
    post_process_tutorials(
        dst_path,
        colab_notebook_path=dst_path_colab,
        show_installation_code=False
    )
    post_process_tutorials(
        dst_path_colab,
        colab_notebook_path=dst_path_colab,
        show_installation_code=True
    )


def post_process_tutorials(
        tutorials_path,
        colab_notebook_path,
        show_installation_code=False,
        google_colab_link=None
):
    """This function allows to post-process the tutorial notebooks. In
    particular, the placeholder (<colab_link>) within notebooks are replaced
    with the actual link to open this notebook within Google colab and the
    comments before pip and jupyter installation instructions are removed for
    the Google Colab versions.

    Parameters
    ----------
    tutorials_path: string
        The folder where the files should be modified.
    colab_notebook_path: string
        The folder where the colab notebooks are saved.
    show_installation_code: boolean, default=False
        If True, the pip and jupypter installation lines are shown. If False,
        these instructions are commented out
    google_colab_link: str or None, default=None
        The link to google colab that can be used to open notebooks directly in
        google colab.
    """
    tutorials = [f for f in os.listdir(tutorials_path) if f.endswith(".ipynb")]
    for file_name in tutorials:
        file_path = f"{tutorials_path}/{file_name}"
        file_path_colab = f"{colab_notebook_path}/{file_name}"

        try:
            with open(file_path, 'r') as f:
                file_content = f.read()
        except OSError:
            file_content = None

        if file_content is not None:
            processed_file_content = copy.copy(file_content)
            processed_file_content = replace_colab_link(
                processed_file_content,
                file_path_colab,
                google_colab_link
            )
            if show_installation_code:
                processed_file_content = uncomment_installation_code(
                    processed_file_content
                )

            if file_content != processed_file_content:
                try:
                    with open(file_path, 'w') as f:
                        f.write(processed_file_content)
                except OSError:
                    print("Error while writing {}")
                    pass


def replace_colab_link(
        file_content,
        colab_path,
        google_colab_link=None
):
    """This function replaces the placeholder (<colab_link>) within
    `file_content` with the link that matches the location once the notebook is
    included into the deployed documentation.

    Parameters
    ----------
    file_content: string
        The content of the jupyter notebook.
    colab_path: string
        The relative path to the colab notebook.
    google_colab_link_prefix: string, default=None
        The Google Colab address where you can specify the notebook to open in
        Google Colab. If None, it is assumed that the official scikit-activeml
        documentation is used.

    Returns
    -------
    output : string
        The notebook that includes the Google Colab link if there was a
        placeholder.
    """
    google_colab_link = check_google_colab_link(google_colab_link)
    colab_link = f"{google_colab_link}/{colab_path}"
    output = re.sub(
        pattern="<colab_link>",
        repl=colab_link,
        string=file_content
    )
    return output


def check_google_colab_link(google_colab_link):
    """This function checks if `google_colab_link` is a string. If it is, it is
    returned as is. If it is `None`, a valid string that points to the official
    scikit-activeml documentation is returned.

    Parameters
    ----------
    google_colab_link : str or None, default=None
        The Google Colab address where you can specify the notebook to open in
        Google Colab. If None, it is assumed that the official scikit-activeml
        documentation is used.

    Returns
    -------
    output : str
        Returns the string that was provided if it was not None. If it is None,
        the string that points to the official scikit-activeml documentation
        is returned
    """
    output = google_colab_link
    if google_colab_link is None:
        colab_github = 'https://colab.research.google.com/github'
        docs_repo_name = 'scikit-activeml/scikit-activeml-docs'
        docs_branch_path = 'blob/gh-pages'
        output = (
            f"{colab_github}/{docs_repo_name}/{docs_branch_path}"
        )
    return output


def uncomment_installation_code(file_content):
    """This function removes the comment symbols for pip install and jupyter
    nbextension install commands.

    Parameters
    ----------
    file_content: string
        The content of the jupyter notebook.

    Returns
    -------
    output : string
        The notebook that would install the needed packages.
    """
    pattern = r'\"# (!pip install .*?)\"'
    repl = r'"\1"'
    output = re.sub(
        pattern=pattern,
        repl=repl,
        string=file_content
    )

    pattern = r'\"# (!jupyter nbextension install .*?)\"'
    repl = r'"\1"'
    output = re.sub(
        pattern=pattern,
        repl=repl,
        string=output
    )
    return output


def export_legend(handles, labels, ax, path="legend.pdf", expand=None):
    if expand is None:
        expand = [-5, -5, 5, 5]

    ax.axis("off")
    legend = ax.legend(
        handles,
        labels,
        loc=3,
        framealpha=1,
        frameon=True,
        ncol=4,
        mode="expand",
        bbox_to_anchor=(0.0, 0.0, 1.0, 1.0),
        fontsize=8,
    )

    fig = legend.figure
    fig.canvas.draw()
    bbox = legend.get_window_extent()
    bbox = bbox.from_extents(*(bbox.extents + np.array(expand)))
    bbox = bbox.transformed(fig.dpi_scale_trans.inverted())
    fig.savefig(os.path.abspath(path), dpi="figure", bbox_inches=bbox)
    plt.close(fig)


def generate_stream_classification_legend(path):
    handles = []
    fig, ax = plt.subplots(1, 1, figsize=(8, 4), tight_layout=True)
    labels = []

    labels.append("Sample Of Class 0")
    handles.append(ax.plot([], [], color="blue")[0])
    labels.append("Sample Of Class 1")
    handles.append(ax.plot([], [], color="red")[0])
    labels.append("Unlabled Sample")
    handles.append(ax.plot([], [], color="grey")[0])
    labels.append("Current Sample")
    handles.append(ax.plot([], [], color="grey", linewidth=3)[0])
    labels.append("Decision Boundary")
    handles.append(ax.plot([], [], color="black")[0])

    export_legend(handles, labels, ax, path=path)


def generate_classification_legend(path):
    handles = []
    labels = []
    fig, ax = plt.subplots(1, 1, figsize=(8, 4), tight_layout=True)

    labels.append("Decision Boundary")
    handles.append(ax.plot([], [], color="black")[0])
    labels.append("Labeled Sample")
    handles.append(
        ax.scatter([], [], marker=".", color="gray", s=100, alpha=0.8)
    )
    labels.append("Sample Of Class 0")
    handles.append(ax.scatter([], [], marker=".", color="blue"))
    labels.append("Sample Of Class 1")
    handles.append(ax.scatter([], [], marker=".", color="red"))
    labels.append("75% Confidence Class 0")
    handles.append(ax.plot([], [], color="blue", ls="--")[0])
    labels.append("75% Confidence Class 1")
    handles.append(ax.plot([], [], color="red", ls="--")[0])
    labels.append("High Utility Score")
    handles.append(mpatches.Patch(color="green", alpha=1.0))
    labels.append("Low Utility Score")
    handles.append(mpatches.Patch(color="green", alpha=0.2))

    export_legend(handles, labels, ax, path=path)


def generate_regression_legend(path):
    handles = []
    labels = []
    fig, ax = plt.subplots(1, 1, figsize=(8, 4), tight_layout=True)

    handles.append(ax.plot([], [], color="black")[0])
    labels.append("Regression Curve")
    handles.append(ax.plot([], [], color="green")[0])
    labels.append("Utilitiy Score")
    handles.append(ax.scatter([], [], marker=".", color="lightblue", s=100))
    labels.append("Unlabeled Sample")
    handles.append(ax.scatter([], [], marker=".", color="orange", s=100))
    labels.append("Labeled Sample")

    export_legend(handles, labels, ax, path=path)


def generate_switcher(repo_path=None, switcher_location=None):
    """Creates the version switcher file used by the PyDate theme.

    Parameters
    ----------
    repo_path : str or None, default=None
        The path to the repository root. If this parameter is None, ".." is
        used instead.
    switcher_location : str or None, default=None
        The path where the switcher json is saved to. If this parameter is None,
        "_static/switcher.json" is used instead.
    """
    if repo_path is None:
        repo_path = ".."

    if switcher_location is None:
        switcher_location = "_static/switcher.json"

    repo = git.Repo(repo_path)
    tags = sorted(repo.tags, key=lambda t: t.commit.committed_datetime)
    versions = [t.name for t in tags]

    switcher_text = create_switcher_text(versions)
    with open(switcher_location, "w") as f:
        for item in switcher_text:
            f.write(item)


def create_switcher_text(versions, docs_link=None):
    """This function generates the content for the switcher json file.

    Parameters
    ----------
    versions : list of str
        A list of versions for which documentations are saved.
    docs_link : _type_, optional
        The address to the documentation. If None, the address for the official
        documentation is used instead.

    Returns
    -------
    list of str
        The content of the switcher json file separated by line
    """
    versions_short = [".".join(version.split(".")[:2]) for version in versions]
    unique_versions, unique_index, unique_counts = np.unique(
        versions_short, return_index=True, return_counts=True
    )
    versions_highest = np.array(versions)[unique_index + unique_counts - 1]
    if docs_link is None:
        docs_link = "https://scikit-activeml.github.io/scikit-activeml-docs"
    # Create an entry for every version
    content_list = []
    content_list.append("[\n")
    content_list.append("  {\n")
    content_list.append('    "name": "latest",\n')
    content_list.append('    "version": "latest",\n')
    content_list.append(f'    "url": "{docs_link}/latest/"\n')
    content_list.append("  },\n")
    for ver, ver_s in zip(versions_highest[::-1], unique_versions[::-1]):
        content_list.append("  {\n")
        content_list.append(f'    "name": "{ver_s}",\n')
        content_list.append(f'    "version": "{ver}",\n')
        content_list.append(f'    "url": "{docs_link}/{ver_s}/"\n')
        content_list.append("  },\n")
    content_list[-1] = "  }\n"
    content_list.append("]")
    return content_list<|MERGE_RESOLUTION|>--- conflicted
+++ resolved
@@ -333,11 +333,6 @@
     return table + "\n"
 
 
-<<<<<<< HEAD
-def generate_examples(gen_path, json_path, recursive=True):
-    """Creates all example scripts for the specified package and returns the
-    data needed to create the strategy overview.
-=======
 def generate_examples(
         gen_path,
         json_path,
@@ -347,7 +342,6 @@
     """
     Creates all example scripts for the specified package and returns the data
     needed to create the strategy overview.
->>>>>>> 7969ab1a
 
     Parameters
     ----------
@@ -384,7 +378,6 @@
         dst = os.path.join(gen_path, sub_dir_str)
         os.makedirs(dst, exist_ok=True)
         # Iterate over all files in 'root'.
-<<<<<<< HEAD
         num_cpus = -1
         num_cpus = 1
         if "num_cpus" in os.environ:
@@ -402,7 +395,12 @@
             json_data_lists = []
             for filename in files:
                 json_data_lists.append(
-                    _generate_single_example(filename, root, dst)
+                    _generate_single_example(
+                        filename=filename,
+                        root=root,
+                        local_dir_path=sub_dir_str,
+                        dst=dst
+                    )
                 )
         for json_data_list in json_data_lists:
             package_structure = sub_dir_str.split(os.sep)
@@ -414,57 +412,13 @@
             if "data" not in json_data_entry.keys():
                 json_data_entry["data"] = list()
             json_data_entry["data"].extend(json_data_list)
-=======
-        for filename in files:
-            if filename.endswith(".json"):
-                with open(os.path.join(root, filename)) as file:
-                    # iterate over the examples in the json file
-                    for data in json.load(file):
-                        sub_package_dict = json_data
-                        package_structure = sub_dir_str.split(".")
-                        for sp in package_structure:
-                            if sp not in sub_package_dict.keys():
-                                sub_package_dict[sp] = dict()
-                            sub_package_dict = sub_package_dict[sp]
-                        if "data" not in sub_package_dict.keys():
-                            sub_package_dict["data"] = list()
-
-                        sub_package_dict["data"].append(data)
-                        # create the example python script
-                        plot_filename = (
-                            "plot-"
-                            + data["class"]
-                            + "-"
-                            + data["method"].replace(" ", "_")
-                        )
-                        generate_example_script(
-                            filename=plot_filename + ".py",
-                            dir_path=dst,
-                            local_dir_path=sub_dir_str,
-                            data=data,
-                            package=getattr(skactiveml, data["package"]),
-                            template_path=os.path.abspath(data["template"]),
-                            notebook_directory=example_notebook_directory
-                        )
-            elif not filename.startswith("template"):
-                if filename.endswith(".py") or filename.endswith(".ipynb"):
-                    src = os.path.join(root, filename)
-                    example_string = format_plot({}, src)
-                    with open(os.path.join(dst, filename), "w") as file:
-                        file.write(example_string)
-                else:
-                    # Copy all other files except for templates.
-                    src = os.path.join(root, filename)
-                    shutil.copyfile(src, os.path.join(dst, filename))
->>>>>>> 7969ab1a
 
         if not recursive:
             break
     return json_data
 
 
-<<<<<<< HEAD
-def _generate_single_example(filename, root, dst):
+def _generate_single_example(filename, root, local_dir_path, dst):
     """_summary_
 
     Parameters
@@ -473,6 +427,8 @@
         The path to the json file for which an example is generated.
     root : str
         The root directory where the json file is stored.
+    local_dir_path : string
+        The directory relative from the root directory.
     dst : str
         The root directory where the examples are saved.
     """
@@ -492,6 +448,7 @@
                 generate_example_script(
                     filename=plot_filename + ".py",
                     dir_path=dst,
+                    local_dir_path=local_dir_path,
                     data=data,
                     package=getattr(skactiveml, data["package"]),
                     template_path=os.path.abspath(data["template"]),
@@ -509,8 +466,6 @@
     return data_list
 
 
-def generate_example_script(filename, dir_path, data, package, template_path):
-=======
 def generate_example_script(
         filename,
         dir_path,
@@ -521,7 +476,6 @@
         notebook_directory,
         google_colab_link=None
 ):
->>>>>>> 7969ab1a
     """
     Generates a python example file needed, for the 'sphinx-gallery' extension.
 
@@ -531,6 +485,8 @@
         The name of the python example file
     dir_path : string
         The directory path in which to save the python example file.
+    local_dir_path : string
+        The directory relative from the root directory.
     data : dict
         The data from the json example file for the example.
     package : module
