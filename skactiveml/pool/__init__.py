"""
The :mod:`skactiveml.pool` package implements query strategies for
pool-based active learning.
"""

from . import multiannotator
from . import utils
from ._bald import GreedyBALD, BatchBALD, batch_bald
from ._cost_embedding_al import CostEmbeddingAL
from ._discriminative_al import DiscriminativeAL
from ._epistemic_uncertainty_sampling import EpistemicUncertaintySampling
from ._expected_error_reduction import MonteCarloEER, ValueOfInformationEER
from ._expected_model_change_maximization import (
    ExpectedModelChangeMaximization,
)
from ._expected_model_output_change import ExpectedModelOutputChange
from ._expected_model_variance import ExpectedModelVarianceReduction
from ._four_ds import FourDs
from ._greedy_sampling import GreedySamplingX, GreedySamplingTarget
from ._information_gain_maximization import KLDivergenceMaximization
from ._probabilistic_al import ProbabilisticAL, cost_reduction
from ._query_by_committee import (
    QueryByCommittee,
    average_kl_divergence,
    vote_entropy,
)
from ._quire import Quire
from ._random_sampling import RandomSampling
from ._uncertainty_sampling import (
    UncertaintySampling,
    uncertainty_scores,
    expected_average_precision,
)
from ._core_set import CoreSet, k_greedy_center
from ._typi_clust import TypiClust

__all__ = [
    "multiannotator",
    "utils",
    "RandomSampling",
    "ProbabilisticAL",
    "cost_reduction",
    "UncertaintySampling",
    "uncertainty_scores",
    "expected_average_precision",
    "EpistemicUncertaintySampling",
    "MonteCarloEER",
    "ValueOfInformationEER",
    "QueryByCommittee",
    "Quire",
    "average_kl_divergence",
    "vote_entropy",
    "FourDs",
    "CostEmbeddingAL",
    "ExpectedModelChangeMaximization",
    "ExpectedModelOutputChange",
    "ExpectedModelVarianceReduction",
    "KLDivergenceMaximization",
    "GreedySamplingX",
    "GreedySamplingTarget",
    "DiscriminativeAL",
    "BatchBALD",
    "batch_bald",
<<<<<<< HEAD
    "CoreSet",
    "k_greedy_center",
    "TypiClust",
=======
    "GreedyBALD",
>>>>>>> 0e14289b
]<|MERGE_RESOLUTION|>--- conflicted
+++ resolved
@@ -61,11 +61,8 @@
     "DiscriminativeAL",
     "BatchBALD",
     "batch_bald",
-<<<<<<< HEAD
     "CoreSet",
     "k_greedy_center",
     "TypiClust",
-=======
     "GreedyBALD",
->>>>>>> 0e14289b
 ]