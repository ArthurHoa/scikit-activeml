--- conflicted
+++ resolved
@@ -82,12 +82,6 @@
             utilities = np.full(len(X), np.nan)
             utilities[mapping] = self.random_state_.random_sample(len(mapping))
 
-<<<<<<< HEAD
-        print(utilities.shape)
-
-        return simple_batch(utilities, random_state,
-=======
         return simple_batch(utilities, self.random_state_,
->>>>>>> 8029e26a
                             batch_size=batch_size,
                             return_utilities=return_utilities)