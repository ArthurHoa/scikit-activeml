import numpy as np
import warnings

from ..base import PoolBasedQueryStrategy

from sklearn.ensemble import BaggingClassifier, BaseEnsemble
from sklearn.utils import check_random_state
from ..utils import rand_argmax, is_labeled, MISSING_LABEL


class QBC(PoolBasedQueryStrategy):
    """QBC

    The Query-By-Committee (QBC) algorithm minimizes the version space, which is the set of hypotheses that are
    consistent with the current labeled training data.
    This class implement the query-by-bagging method, which uses the bagging in sklearn to
    construct the committee. So your model should be a sklearn model.

    Parameters
    ----------
    classes : array-like, shape=(n_classes)
        Holds the label for each class.
    clf : sklearn classifier | ensamble
        If clf is an ensemble, it will used as committee. If clf is a classifier, it will used for ensemble construction with the specified ensemble or with BaggigngClassifier, if ensemble is None.
        clf must implementing the methods 'fit', 'predict'(for vote entropy) and 'predict_proba'(for KL divergence).
    ensemble : sklearn.ensemble, default=None
        sklear.ensemble used as committee. If None, baggingClassifier is used.
    method : string, default='KL_divergence'
        The method to calculate the disagreement. 'vote_entropy' or 'KL_divergence' are possible.
    unlabeled_class : scalar | str | None | np.nan, default=np.nan
        Symbol to represent a missing label. Important: We do not differ between None and np.nan.
    random_state : numeric | np.random.RandomState
        Random state to use.
    **kwargs :
        will be passed on to the ensemble.

    Attributes
    ----------
    ensemble : sklearn.ensemble
        Ensemble used as committee.
        Implementing the methods 'fit', 'predict'(for vote entropy) and 'predict_proba'(for KL divergence).
    method : string, default='KL_divergence'
        The method to calculate the disagreement. 'vote_entropy' or 'KL_divergence' are possible.
    classes : array-like, shape=(n_classes)
        Holds the label for each class.
    unlabeled_class : scalar | str | None | np.nan, default=np.nan
        Symbol to represent a missing label. Important: We do not differ between None and np.nan.
    random_state : numeric | np.random.RandomState
        Random state to use.

    References
    ----------
    [1] H.S. Seung, M. Opper, and H. Sompolinsky. Query by committee.
        In Proceedings of the ACM Workshop on Computational Learning Theory,
        pages 287-294, 1992.
    [2] N. Abe and H. Mamitsuka. Query learning strategies using boosting and bagging.
        In Proceedings of the International Conference on Machine Learning (ICML),
        pages 1-9. Morgan Kaufmann, 1998.
    """

    def __init__(self, clf, ensemble=None, method='KL_divergence', missing_label=MISSING_LABEL, random_state=None, **kwargs):
        super().__init__(random_state=random_state)

        if method != 'KL_divergence' and method != 'vote_entropy':
            raise ValueError('The method \'' + method + '\' does not exist.')

        if method == 'vote_entropy' and ((getattr(clf, 'fit', None) is None or getattr(clf, 'predict', None) is None)):
            raise TypeError("'clf' must implement the methods 'fit' and 'predict'")
        elif method == 'KL_divergence' and ((getattr(clf, 'fit', None) is None or getattr(clf, 'predict_proba', None) is None)):
            raise TypeError("'clf' must implement the methods 'fit' and 'predict_proba'")

        if not isinstance(clf, BaseEnsemble):
            if ensemble is None:
                warnings.warn('\'ensemble\' is not specified, \'BaggingClassifier\' will be used.')
                ensemble = BaggingClassifier
            ensemble = ensemble(base_estimator=clf, random_state=self.random_state, **kwargs)

<<<<<<< HEAD
=======
        if method != 'KL_divergence' and method != 'vote_entropy':
            raise ValueError('The method \'' + method + '\' does not exist.')

        # if method == 'vote_entropy' and (getattr(ensemble.base_estimator, 'fit', None) is None or getattr(ensemble.base_estimator, 'predict', None) is None):
        #     raise TypeError("'clf' must implement the methods 'fit' and 'predict'")
        # elif (getattr(ensemble.base_estimator, 'fit', None) is None or getattr(ensemble.base_estimator, 'predict_proba', None) is None):
        #     raise TypeError("'clf' must implement the methods 'fit' and 'predict_proba'")

        if method == 'vote_entropy' and (getattr(clf, 'fit', None) is None or getattr(clf, 'predict', None) is None):
            raise TypeError("'clf' or 'ensemble.base_estimator_' must implement the methods 'fit' and 'predict'")
        elif (getattr(clf, 'fit', None) is None or getattr(clf, 'predict_proba', None) is None):
            raise TypeError("'clf' or 'ensemble.base_estimator_' must implement the methods 'fit' and 'predict_proba'")
>>>>>>> 89c226a7

        self.missing_label = missing_label
        self.method = method
        self.ensemble = ensemble


    def query(self, X_cand, X, y, return_utilities=False, **kwargs):
        """
        Queries the next instance to be labeled.

        Parameters
        ----------
        X_cand : np.ndarray
            The unlabeled pool from which to choose.
        X : np.ndarray
            The labeled pool used to fit the classifier.
        y : np.array
            The labels of the labeled pool X.
        return_utilities : bool (default=False)
            If True, the utilities are returned.

        Returns
        -------
        np.ndarray (shape=1)
            The index of the queried instance.
        np.ndarray  (shape=(1xlen(X_cnad))
            The utilities of all instances of X_cand(if return_utilities=True).
        """

        mask_labeled = is_labeled(y, self.missing_label)
        self.ensemble.fit(X[mask_labeled],y[mask_labeled])
        # choose the disagreement method and calculate the utilities
        if self.method == 'KL_divergence':
            utilities = calc_avg_KL_divergence(self.ensemble, X_cand)
        elif self.method == 'vote_entropy':
            utilities = vote_entropy(self.ensemble, X_cand,)

        # best_indices is a np.array (batch_size=1)
        # utilities is a np.array (batch_size=1 x len(X_cand))
        best_indices = rand_argmax([utilities], axis=1, random_state=self.random_state)
        if return_utilities:
            return best_indices, np.array([utilities])
        else:
            return best_indices


def calc_avg_KL_divergence(ensemble, X_cand):
    """
    Calculate the average Kullback-Leibler (KL) divergence for measuring the level of disagreement in QBC.

    Parameters
    ----------
    ensemble: sklearn.ensemble
         fited sklearn.ensemble used as committee.
    X_cand : np.ndarray
        The unlabeled pool from which to choose.

    Returns
    -------
    scores: np.ndarray, shape=(len(X_cand)
        The Kullback-Leibler (KL) divergences.

    References
    ----------
    [1] A. McCallum and K. Nigam. Employing EM in pool-based active learning for
        text classification. In Proceedings of the International Conference on Machine
        Learning (ICML), pages 359-367. Morgan Kaufmann, 1998.
    """
    with warnings.catch_warnings():
        warnings.simplefilter("ignore")

        est_arr = ensemble.estimators_
        P = [est_arr[e_idx].predict_proba(X_cand) for e_idx in range(len(est_arr))]
        P = np.array(P)
        P_com = np.mean(P, axis=0)
        with np.errstate(divide='ignore', invalid='ignore'):
            scores = np.nansum(np.nansum(P * np.log(P / P_com), axis=2), axis=0)
    scores = scores/ensemble.n_classes_
    return scores


def vote_entropy(ensemble, X_cand):
    """
    Calculate the vote entropy for measuring the level of disagreement in QBC.

    Parameters
    ----------
    ensemble: sklearn.ensemble
         fited sklearn BaggingClassifier used as committee.
    X_cand : np.ndarray
        The unlabeled pool from which to choose.
    classes : list
        All possible classes.

    Returns
    -------
    vote_entropy : np.ndarray, shape=(len(X_cand))
        The vote entropy of each instance in X_cand.

    References
    ----------
    [1] Engelson, Sean P., and Ido Dagan.
        "Minimizing manual annotation cost in supervised training from corpora."
        arXiv preprint cmp-lg/9606030 (1996).
    """
    estimators = ensemble.estimators_
    # Let the models vote for unlabeled data
    votes = np.zeros((len(X_cand), len(estimators)))
    for i, model in enumerate(estimators):
        votes[:, i] = model.predict(X_cand)
 
    # count the votes
    vote_count = np.zeros((len(X_cand), ensemble.n_classes_))
    for i in range(len(X_cand)):
        for c in range(ensemble.n_classes_):
            for m in range(len(estimators)):
                vote_count[i,c] += (votes[i,m] == c)
        
    # cumpute vote entropy
    vote_entropy = np.zeros(len(X_cand))
    for i in range(len(X_cand)):
        for c in range(ensemble.n_classes_):
            if vote_count[i,c]!=0:
                #definition gap at vote_count[i,c]==0:
                a = vote_count[i,c]/len(estimators)
                vote_entropy[i] += a*np.log(a)
    vote_entropy *= -1/np.log(len(estimators))
        
    return vote_entropy<|MERGE_RESOLUTION|>--- conflicted
+++ resolved
@@ -63,6 +63,11 @@
 
         if method != 'KL_divergence' and method != 'vote_entropy':
             raise ValueError('The method \'' + method + '\' does not exist.')
+        
+        # if method == 'vote_entropy' and (getattr(ensemble.base_estimator, 'fit', None) is None or getattr(ensemble.base_estimator, 'predict', None) is None):
+        #     raise TypeError("'clf' must implement the methods 'fit' and 'predict'")
+        # elif (getattr(ensemble.base_estimator, 'fit', None) is None or getattr(ensemble.base_estimator, 'predict_proba', None) is None):
+        #     raise TypeError("'clf' must implement the methods 'fit' and 'predict_proba'")
 
         if method == 'vote_entropy' and ((getattr(clf, 'fit', None) is None or getattr(clf, 'predict', None) is None)):
             raise TypeError("'clf' must implement the methods 'fit' and 'predict'")
@@ -75,21 +80,6 @@
                 ensemble = BaggingClassifier
             ensemble = ensemble(base_estimator=clf, random_state=self.random_state, **kwargs)
 
-<<<<<<< HEAD
-=======
-        if method != 'KL_divergence' and method != 'vote_entropy':
-            raise ValueError('The method \'' + method + '\' does not exist.')
-
-        # if method == 'vote_entropy' and (getattr(ensemble.base_estimator, 'fit', None) is None or getattr(ensemble.base_estimator, 'predict', None) is None):
-        #     raise TypeError("'clf' must implement the methods 'fit' and 'predict'")
-        # elif (getattr(ensemble.base_estimator, 'fit', None) is None or getattr(ensemble.base_estimator, 'predict_proba', None) is None):
-        #     raise TypeError("'clf' must implement the methods 'fit' and 'predict_proba'")
-
-        if method == 'vote_entropy' and (getattr(clf, 'fit', None) is None or getattr(clf, 'predict', None) is None):
-            raise TypeError("'clf' or 'ensemble.base_estimator_' must implement the methods 'fit' and 'predict'")
-        elif (getattr(clf, 'fit', None) is None or getattr(clf, 'predict_proba', None) is None):
-            raise TypeError("'clf' or 'ensemble.base_estimator_' must implement the methods 'fit' and 'predict_proba'")
->>>>>>> 89c226a7
 
         self.missing_label = missing_label
         self.method = method
