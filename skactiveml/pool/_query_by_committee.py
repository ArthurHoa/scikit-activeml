"""
Query-by-committee strategies.
"""

# Author: Pascal Mergard <Pascal.Mergard@student.uni-kassel.de>
#         Marek Herde <marek.herde@uni-kassel.de>
import copy

import numpy as np
from sklearn import clone
from sklearn.utils.validation import check_array, check_is_fitted

from ..base import (
    SingleAnnotatorPoolQueryStrategy,
    SkactivemlClassifier,
    SkactivemlRegressor,
)
from ..utils import (
    simple_batch,
    check_type,
    compute_vote_vectors,
    MISSING_LABEL,
    check_equal_missing_label,
    check_scalar,
)


class QueryByCommittee(SingleAnnotatorPoolQueryStrategy):
    """Query-by-Committee.

    The Query-by-Committee (QueryByCommittee) strategy uses an ensemble of
    estimators to identify on which instances many estimators disagree.

    Parameters
    ----------
    method : string, default='KL_divergence'
        The method to calculate the disagreement in the case of classification.
        KL_divergence or vote_entropy are possible. In the case of regression
        the empirical variance is used.
    eps : float  > 0, optional (default=1e-7)
        Minimum probability threshold to compute log-probabilities (only
        relevant for `method='KL_divergence'`).
    missing_label : scalar or string or np.nan or None, default=np.nan
        Value to represent a missing label.
    random_state : int or np.random.RandomState, default=None
        The random state to use.

    References
    ----------
    [1] H.S. Seung, M. Opper, and H. Sompolinsky. Query by committee.
        In Proceedings of the ACM Workshop on Computational Learning Theory,
        pages 287-294, 1992.
    [2] N. Abe and H. Mamitsuka. Query learning strategies using boosting and
        bagging. In Proceedings of the International Conference on Machine
        Learning (ICML), pages 1-9. Morgan Kaufmann, 1998.
    [3] Burbidge, Robert and Rowland, Jem J and King, Ross D. Active learning
        for regression based on query by committee. International conference on
        intelligent data engineering and automated learning, pages 209--218,
        2007.
    """

    def __init__(
        self,
        method="KL_divergence",
        eps=1e-7,
        missing_label=MISSING_LABEL,
        random_state=None,
    ):
        super().__init__(
            missing_label=missing_label, random_state=random_state
        )
        self.method = method
        self.eps = eps

    def query(
        self,
        X,
        y,
        ensemble,
        fit_ensemble=True,
        sample_weight=None,
        candidates=None,
        batch_size=1,
        return_utilities=False,
    ):
        """Determines for which candidate samples labels are to be queried.

        Parameters
        ----------
        X : array-like of shape (n_samples, n_features)
            Training data set, usually complete, i.e. including the labeled and
            unlabeled samples.
        y : array-like of shape (n_samples)
            Labels of the training data set (possibly including unlabeled ones
            indicated by self.MISSING_LABEL.)
        ensemble : list or tuple of SkactivemlClassifier or list or tuple of
        SkactivemlRegressor, SkactivemlClassifier or SkactivemlRegressor
            If `ensemble` is a `SkactivemlClassifier` or a `SkactivemlRegressor`
            , it must have `n_estimators` and `estimators_` after fitting as
            attribute. Then, its estimators will be used as committee. If
            `ensemble` is array-like, each element of this list must be
            `SkactivemlClassifier` or a `SkactivemlRegressor` and will be used
            as committee member.
        fit_ensemble : bool, default=True
            Defines whether the ensemble should be fitted on `X`, `y`, and
            `sample_weight`.
        sample_weight: array-like of shape (n_samples), default=None
            Weights of training samples in `X`.
        candidates : None or array-like of shape (n_candidates), dtype=int or
                array-like of shape (n_candidates, n_features), default=None
            If candidates is None, the unlabeled samples from (X,y) are
            considered as candidates.
            If candidates is of shape (n_candidates) and of type int,
            candidates is considered as the indices of the samples in (X,y).
            If candidates is of shape (n_candidates, n_features), the
            candidates are directly given in candidates (not necessarily
            contained in X). This is not supported by all query strategies.
        batch_size : int, default=1
            The number of samples to be selected in one AL cycle.
        return_utilities : bool, default=False
            If true, also return the utilities based on the query strategy.

        Returns
        -------
        query_indices : numpy.ndarray of shape (batch_size)
            The query_indices indicate for which candidate sample a label is
            to queried, e.g., `query_indices[0]` indicates the first selected
            sample.
            If candidates is None or of shape (n_candidates), the indexing
            refers to samples in X.
            If candidates is of shape (n_candidates, n_features), the indexing
            refers to samples in candidates.
        utilities : numpy.ndarray of shape (batch_size, n_samples) or
                numpy.ndarray of shape (batch_size, n_candidates)
            The utilities of samples after each selected sample of the batch,
            e.g., `utilities[0]` indicates the utilities used for selecting
            the first sample (with index `query_indices[0]`) of the batch.
            Utilities for labeled samples will be set to np.nan.
            If candidates is None or of shape (n_candidates), the indexing
            refers to samples in X.
            If candidates is of shape (n_candidates, n_features), the indexing
            refers to samples in candidates.
        """
        # Validate input parameters.
        X, y, candidates, batch_size, return_utilities = self._validate_data(
            X, y, candidates, batch_size, return_utilities, reset=True
        )

        X_cand, mapping = self._transform_candidates(candidates, X, y)

        # Validate classifier type.
        check_type(fit_ensemble, "fit_ensemble", bool)

        ensemble, est_arr, classes = _check_ensemble(
            ensemble=ensemble,
            X=X,
            y=y,
            sample_weight=sample_weight,
            fit_ensemble=fit_ensemble,
            missing_label=self.missing_label_,
            estimator_types=[SkactivemlClassifier, SkactivemlRegressor],
        )

        # Validate 'method'
        check_type(
            self.method,
            "method",
            target_vals=["KL_divergence", "vote_entropy"],
        )

        # classes is None if the ensemble is a regressor
        if classes is not None:
            # Compute utilities.
            if self.method == "KL_divergence":
                probas = np.array(
                    [est.predict_proba(X_cand) for est in est_arr]
                )
                utilities_cand = average_kl_divergence(probas, self.eps)
            else:  # self.method == "vote_entropy":
                votes = np.array([est.predict(X_cand) for est in est_arr]).T
                utilities_cand = vote_entropy(votes, classes)

        else:
            results = np.array(
                [learner.predict(X_cand) for learner in est_arr]
            )
            utilities_cand = np.std(results, axis=0)

        if mapping is None:
            utilities = utilities_cand
        else:
            utilities = np.full(len(X), np.nan)
            utilities[mapping] = utilities_cand

        return simple_batch(
            utilities,
            self.random_state_,
            batch_size=batch_size,
            return_utilities=return_utilities,
        )


def average_kl_divergence(probas, eps=1e-7):
    """Calculates the average Kullback-Leibler (KL) divergence for measuring
    the level of disagreement in QueryByCommittee.

    Parameters
    ----------
    probas : array-like, shape (n_estimators, n_samples, n_classes)
        The probability estimates of all estimators, samples, and classes.
    eps : float  > 0, optional (default=1e-7)
        Minimum probability threshold to compute log-probabilities.

    Returns
    -------
    scores: np.ndarray, shape (n_samples)
        The Kullback-Leibler (KL) divergences.

    References
    ----------
    [1] A. McCallum and K. Nigam. Employing EM in pool-based active learning
        for text classification. In Proceedings of the International Conference
        on Machine Learning (ICML), pages 359-367. Morgan Kaufmann, 1998.
    """
    # Check parameters.
    check_scalar(
        eps,
        "eps",
        min_val=0,
        max_val=0.1,
        target_type=(float, int),
        min_inclusive=False,
    )
    probas = check_array(probas, allow_nd=True)
    if probas.ndim != 3:
        raise ValueError(
            f"Expected 3D array, got {probas.ndim}D array instead."
        )
    n_estimators = probas.shape[0]

<<<<<<< HEAD
    probas = probas + 1e-3
=======
    np.clip(probas, a_min=eps, a_max=1, out=probas)
>>>>>>> adc1d9fd
    probas /= probas.sum(axis=2, keepdims=True)

    # Calculate the average KL divergence.
    probas_mean = np.mean(probas, axis=0)
    with np.errstate(divide="ignore", invalid="ignore"):
        scores = np.nansum(
            np.nansum(probas * np.log(probas / probas_mean), axis=2), axis=0
        )
    scores = scores / n_estimators

    return scores


def vote_entropy(votes, classes):
    """Calculates the vote entropy for measuring the level of disagreement in
    QueryByCommittee.

    Parameters
    ----------
    votes : array-like, shape (n_samples, n_estimators)
        The class predicted by the estimators for each sample.
    classes : array-like, shape (n_classes)
        A list of all possible classes.

    Returns
    -------
    vote_entropy : np.ndarray, shape (n_samples)
        The vote entropy of each row in `votes`.

    References
    ----------
    [1] Engelson, Sean P., and Ido Dagan.
        Minimizing manual annotation cost in supervised training from corpora.
        arXiv preprint cmp-lg/9606030 (1996).
    """
    # Check `votes` array.
    votes = check_array(votes)
    n_estimators = votes.shape[1]

    # Count the votes.
    vote_count = compute_vote_vectors(
        y=votes, classes=classes, missing_label=None
    )

    # Compute vote entropy.
    v = vote_count / n_estimators

    with np.errstate(divide="ignore", invalid="ignore"):
        scores = np.nansum(-v * np.log(v), axis=1)
    return scores


def _check_ensemble(
    ensemble,
    estimator_types,
    X,
    y,
    sample_weight,
    fit_ensemble=True,
    missing_label=MISSING_LABEL,
):
    # Check if the parameter `ensemble` is valid.
    for estimator_type in estimator_types:
        if isinstance(ensemble, estimator_type) and (
            hasattr(ensemble, "n_estimators")
            or hasattr(ensemble, "estimators")
        ):
            check_equal_missing_label(ensemble.missing_label, missing_label)
            # Fit the ensemble.
            if fit_ensemble:
                ensemble = clone(ensemble).fit(X, y, sample_weight)
            else:
                check_is_fitted(ensemble)

            if hasattr(ensemble, "estimators_"):
                est_arr = ensemble.estimators_
            else:
                if hasattr(ensemble, "estimators"):
                    n_estimators = len(ensemble.estimators)
                else:
                    n_estimators = ensemble.n_estimators
                est_arr = [ensemble] * n_estimators

            if estimator_type == SkactivemlClassifier:
                return ensemble, est_arr, ensemble.classes_
            else:
                return ensemble, est_arr, None

        elif isinstance(ensemble, (list, tuple)) and isinstance(
            ensemble[0], estimator_type
        ):
            est_arr = copy.deepcopy(ensemble)
            for i in range(len(est_arr)):
                check_type(
                    est_arr[i], f"ensemble[{i}]", estimator_type
                )  # better error message
                check_equal_missing_label(
                    est_arr[i].missing_label, missing_label
                )
                # Fit the ensemble.
                if fit_ensemble:
                    est_arr[i] = est_arr[i].fit(X, y, sample_weight)
                else:
                    check_is_fitted(est_arr[i])

                if i > 0 and estimator_type == SkactivemlClassifier:
                    np.testing.assert_array_equal(
                        est_arr[i - 1].classes_,
                        est_arr[i].classes_,
                        err_msg=f"The inferred classes of the {i - 1}-th and "
                        f"{i}-th are not equal. Set the `classes` "
                        f"parameter of each ensemble member to avoid "
                        f"this error.",
                    )
            if estimator_type == SkactivemlClassifier:
                return ensemble, est_arr, est_arr[0].classes_
            else:
                return ensemble, est_arr, None

    raise TypeError(
        f"`ensemble` must either be a `{estimator_types} "
        f"with the attribute `n_ensembles` and `estimators_` after "
        f"fitting or a list of {estimator_types} objects."
    )<|MERGE_RESOLUTION|>--- conflicted
+++ resolved
@@ -238,11 +238,7 @@
         )
     n_estimators = probas.shape[0]
 
-<<<<<<< HEAD
-    probas = probas + 1e-3
-=======
     np.clip(probas, a_min=eps, a_max=1, out=probas)
->>>>>>> adc1d9fd
     probas /= probas.sum(axis=2, keepdims=True)
 
     # Calculate the average KL divergence.
