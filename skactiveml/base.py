--- conflicted
+++ resolved
@@ -185,225 +185,13 @@
         """
         raise NotImplementedError
 
-
-<<<<<<< HEAD
-class BudgetManager(ABC, BaseEstimator):
-    """Base class for all budget managers for stream-based active learning
-       in scikit-activeml to model budgeting constraints.
-
-    Parameters
-    ----------
-    budget : float (default=None)
-        Specifies the ratio of instances which are allowed to be sampled, with
-        0 <= budget <= 1. If budget is None, it is replaced with the default
-        budget
-    """
-
-    def __init__(self, budget=None):
-        self.budget = budget
-
-    @abstractmethod
-    def query(self, utilities, *args, **kwargs):
-        """Ask the budget manager which utilities are sufficient to query the
-        corresponding instance.
-
-        Parameters
-        ----------
-        utilities : ndarray of shape (n_samples,)
-            The utilities provided by the stream-based active learning
-            strategy, which are used to determine whether sampling an instance
-            is worth it given the budgeting constraint.
-
-        Returns
-        -------
-        queried_indices : ndarray of shape (n_queried_instances,)
-            The indices of instances represented by utilities which should be
-            queried, with 0 <= n_queried_instances <= n_samples.
-        """
-        raise NotImplementedError
-
-    @abstractmethod
-    def update(self, X_cand, queried_indices, *args, **kwargs):
-        """Updates the BudgetManager.
-
-        Parameters
-        ----------
-        X_cand : {array-like, sparse matrix} of shape (n_samples, n_features)
-            The instances which may be queried. Sparse matrices are accepted
-            only if they are supported by the base query strategy.
-        queried_indices : array-like
-            Indicates which instances from X_cand have been queried.
-
-        Returns
-        -------
-        self : BudgetManager
-            The BudgetManager returns itself, after it is updated.
-        """
-        raise NotImplementedError
-
-    def _validate_budget(self):
-        """check the assigned budget and set the default value 0.1 if budget is
-        set to None.
-        """
-        if self.budget is not None:
-            self.budget_ = self.budget
-        else:
-            self.budget_ = 0.1
-        check_scalar(
-            self.budget_, "budget", float, min_val=0.0, max_val=1.0
-        )
-
-    def _validate_data(self, utilities, *args, **kwargs):
-        """Validate input data.
-
-        Parameters
-        ----------
-        utilities: ndarray of shape (n_samples,)
-            The utilities provided by the stream-based active learning
-            strategy.
-
-        Returns
-        -------
-        utilities: ndarray of shape (n_samples,)
-            Checked utilities
-        """
-        # Check if utilities is set
-        if not isinstance(utilities, np.ndarray):
-            raise TypeError(
-                "{} is not a valid type for utilities".format(type(utilities))
-            )
-        # Check budget
-        self._validate_budget()
-        return utilities
-
-
-class SingleAnnotStreamBasedQueryStrategy(QueryStrategy):
-    """Base class for all stream-based active learning query strategies in
-       scikit-activeml.
-
-    Parameters
-    ----------
-    budget_manager : BudgetManager
-        The BudgetManager which models the budgeting constraint used in
-        the stream-based active learning setting.
-
-    random_state : int, RandomState instance, default=None
-        Controls the randomness of the estimator.
-    """
-
-    def __init__(self, budget_manager, random_state=None):
-        super().__init__(random_state=random_state)
-        self.budget_manager = budget_manager
-
-    @abstractmethod
-    def query(
-        self, X_cand, *args, return_utilities=False, **kwargs
-    ):
-        """Ask the query strategy which instances in X_cand to acquire.
-
-        The query startegy determines the most useful instances in X_cand,
-        which can be acquired within the budgeting constraint specified by the
-        budget_manager.
-        Please note that, when the decisions from this function
-        may differ from the final sampling, simulate=True can set, so that the
-        query strategy can be updated later with update(...) with the final
-        sampling. This is especially helpful, when developing wrapper query
-        strategies.
-
-        Parameters
-        ----------
-        X_cand : {array-like, sparse matrix} of shape (n_samples, n_features)
-            The instances which may be queried. Sparse matrices are accepted
-            only if they are supported by the base query strategy.
-
-        return_utilities : bool, optional
-            If true, also return the utilities based on the query strategy.
-            The default is False.
-
-        Returns
-        -------
-        queried_indices : ndarray of shape (n_sampled_instances,)
-            The indices of instances in X_cand which should be sampled, with
-            0 <= n_sampled_instances <= n_samples.
-
-        utilities: ndarray of shape (n_samples,), optional
-            The utilities based on the query strategy. Only provided if
-            return_utilities is True.
-        """
-        raise NotImplementedError
-
-    @abstractmethod
-    def update(self, X_cand, queried, *args, **kwargs):
-        """Update the query strategy with the decisions taken.
-
-        This function should be used in conjunction with the query function,
-        when the instances queried from query(...) may differ from the
-        instances queried in the end. In this case use query(...) with
-        simulate=true and provide the final decisions via update(...).
-        This is especially helpful, when developing wrapper query strategies.
-
-        Parameters
-        ----------
-        X_cand : {array-like, sparse matrix} of shape (n_samples, n_features)
-            The instances which could be queried. Sparse matrices are accepted
-            only if they are supported by the base query strategy.
-
-        queried : array-like
-            Indicates which instances from X_cand have been queried.
-
-        Returns
-        -------
-        self : StreamBasedQueryStrategy
-            The StreamBasedQueryStrategy returns itself, after it is updated.
-        """
-        raise NotImplementedError
-
-    def _validate_random_state(self):
-        """Creates a copy 'random_state_' if random_state is an instance of
-        np.random_state. If not create a new random state. See also
-        :func:`~sklearn.utils.check_random_state`
-        """
-        if not hasattr(self, "random_state_"):
-            self.random_state_ = deepcopy(self.random_state)
-        self.random_state_ = check_random_state(self.random_state_)
-
-    def _validate_budget_manager(self):
-        """Validate if budget manager is a budget_manager class and create a
-        copy 'budget_manager_'.
-        """
-        if not hasattr(self, "budget_manager_"):
-            self.budget_manager_ = clone(self.budget_manager)
-        if not isinstance(self.budget_manager_, BudgetManager):
-            raise TypeError(
-                "{} is not a valid Type for budget_manager".format(
-                    type(self.budget_manager_)
-                )
-            )
-
-    def _validate_data(
-        self,
-        X_cand,
-        return_utilities,
-        *args,
-        reset=True,
-        **check_X_cand_params
-    ):
-=======
     def _validate_data(self, X_cand, A_cand, return_utilities, batch_size,
                        random_state, reset=True, adaptive=False,
                        **check_X_cand_params):
->>>>>>> 8e1dbca0
         """Validate input data and set or check the `n_features_in_` attribute.
 
         Parameters
         ----------
-<<<<<<< HEAD
-        X_cand: array-like of shape (n_candidates, n_features)
-            The instances which may be queried. Sparse matrices are accepted
-            only if they are supported by the base query strategy.
-        return_utilities : bool,
-            If true, also return the utilities based on the query strategy.
-=======
         X_cand: array-like, shape (n_candidates, n_features)
             Candidate samples.
         A_cand : array-like, shape (n_candidates, n_annotators), optional
@@ -421,18 +209,14 @@
             If true, also return the utilities based on the query strategy.
         random_state : numeric | np.random.RandomState, optional
             The random state to use.
->>>>>>> 8e1dbca0
         reset : bool, default=True
             Whether to reset the `n_features_in_` attribute.
             If False, the input will be checked for consistency with data
             provided when reset was last True.
-<<<<<<< HEAD
-=======
         adaptive : bool, default=False
             Whether the query strategy implements an adaptive batch size or not.
             If False and batch_size is set to adaptive, the batch_size will be
             set to one.
->>>>>>> 8e1dbca0
         **check_X_cand_params : kwargs
             Parameters passed to :func:`sklearn.utils.check_array`.
 
@@ -440,22 +224,14 @@
         -------
         X_cand: np.ndarray, shape (n_candidates, n_features)
             Checked candidate samples
-<<<<<<< HEAD
-=======
         A_cand: np.ndarray, shape (n_candidates, n_annotators)
         batch_size : int
             Checked number of samples to be selected in one AL cycle.
->>>>>>> 8e1dbca0
         return_utilities : bool,
             Checked boolean value of `return_utilities`.
         random_state : np.random.RandomState,
             Checked random state to use.
         """
-<<<<<<< HEAD
-        # Check candidate instances.
-        X_cand = check_array(X_cand, **check_X_cand_params)
-
-=======
 
         # Check candidate instances.
         X_cand = check_array(X_cand, **check_X_cand_params)
@@ -477,22 +253,10 @@
 
         check_consistent_length(X_cand, A_cand)
 
->>>>>>> 8e1dbca0
         # Check number of features.
         self._check_n_features(X_cand, reset=reset)
 
         # Check return_utilities.
-<<<<<<< HEAD
-        check_scalar(return_utilities, "return_utilities", bool)
-
-        # Check random state.
-        self._validate_random_state()
-
-        # Check budget_manager.
-        self._validate_budget_manager()
-
-        return X_cand, return_utilities
-=======
         check_scalar(return_utilities, 'return_utilities', bool)
 
         # Check batch size.
@@ -522,7 +286,250 @@
                                           seed_multiplier=len(X_cand))
 
         return X_cand, A_cand, return_utilities, batch_size, random_state
->>>>>>> 8e1dbca0
+
+
+class BudgetManager(ABC, BaseEstimator):
+    """Base class for all budget managers for stream-based active learning
+       in scikit-activeml to model budgeting constraints.
+
+    Parameters
+    ----------
+    budget : float (default=None)
+        Specifies the ratio of instances which are allowed to be sampled, with
+        0 <= budget <= 1. If budget is None, it is replaced with the default
+        budget
+    """
+
+    def __init__(self, budget=None):
+        self.budget = budget
+
+    @abstractmethod
+    def query(self, utilities, *args, **kwargs):
+        """Ask the budget manager which utilities are sufficient to query the
+        corresponding instance.
+
+        Parameters
+        ----------
+        utilities : ndarray of shape (n_samples,)
+            The utilities provided by the stream-based active learning
+            strategy, which are used to determine whether sampling an instance
+            is worth it given the budgeting constraint.
+
+        Returns
+        -------
+        queried_indices : ndarray of shape (n_queried_instances,)
+            The indices of instances represented by utilities which should be
+            queried, with 0 <= n_queried_instances <= n_samples.
+        """
+        raise NotImplementedError
+
+    @abstractmethod
+    def update(self, X_cand, queried_indices, *args, **kwargs):
+        """Updates the BudgetManager.
+
+        Parameters
+        ----------
+        X_cand : {array-like, sparse matrix} of shape (n_samples, n_features)
+            The instances which may be queried. Sparse matrices are accepted
+            only if they are supported by the base query strategy.
+        queried_indices : array-like
+            Indicates which instances from X_cand have been queried.
+
+        Returns
+        -------
+        self : BudgetManager
+            The BudgetManager returns itself, after it is updated.
+        """
+        raise NotImplementedError
+
+    def _validate_budget(self):
+        """check the assigned budget and set the default value 0.1 if budget is
+        set to None.
+        """
+        if self.budget is not None:
+            self.budget_ = self.budget
+        else:
+            self.budget_ = 0.1
+        check_scalar(
+            self.budget_, "budget", float, min_val=0.0, max_val=1.0
+        )
+
+    def _validate_data(self, utilities, *args, **kwargs):
+        """Validate input data.
+
+        Parameters
+        ----------
+        utilities: ndarray of shape (n_samples,)
+            The utilities provided by the stream-based active learning
+            strategy.
+
+        Returns
+        -------
+        utilities: ndarray of shape (n_samples,)
+            Checked utilities
+        """
+        # Check if utilities is set
+        if not isinstance(utilities, np.ndarray):
+            raise TypeError(
+                "{} is not a valid type for utilities".format(type(utilities))
+            )
+        # Check budget
+        self._validate_budget()
+        return utilities
+
+
+class SingleAnnotStreamBasedQueryStrategy(QueryStrategy):
+    """Base class for all stream-based active learning query strategies in
+       scikit-activeml.
+
+    Parameters
+    ----------
+    budget_manager : BudgetManager
+        The BudgetManager which models the budgeting constraint used in
+        the stream-based active learning setting.
+
+    random_state : int, RandomState instance, default=None
+        Controls the randomness of the estimator.
+    """
+
+    def __init__(self, budget_manager, random_state=None):
+        super().__init__(random_state=random_state)
+        self.budget_manager = budget_manager
+
+    @abstractmethod
+    def query(
+        self, X_cand, *args, return_utilities=False, **kwargs
+    ):
+        """Ask the query strategy which instances in X_cand to acquire.
+
+        The query startegy determines the most useful instances in X_cand,
+        which can be acquired within the budgeting constraint specified by the
+        budget_manager.
+        Please note that, when the decisions from this function
+        may differ from the final sampling, simulate=True can set, so that the
+        query strategy can be updated later with update(...) with the final
+        sampling. This is especially helpful, when developing wrapper query
+        strategies.
+
+        Parameters
+        ----------
+        X_cand : {array-like, sparse matrix} of shape (n_samples, n_features)
+            The instances which may be queried. Sparse matrices are accepted
+            only if they are supported by the base query strategy.
+
+        return_utilities : bool, optional
+            If true, also return the utilities based on the query strategy.
+            The default is False.
+
+        Returns
+        -------
+        queried_indices : ndarray of shape (n_sampled_instances,)
+            The indices of instances in X_cand which should be sampled, with
+            0 <= n_sampled_instances <= n_samples.
+
+        utilities: ndarray of shape (n_samples,), optional
+            The utilities based on the query strategy. Only provided if
+            return_utilities is True.
+        """
+        raise NotImplementedError
+
+    @abstractmethod
+    def update(self, X_cand, queried, *args, **kwargs):
+        """Update the query strategy with the decisions taken.
+
+        This function should be used in conjunction with the query function,
+        when the instances queried from query(...) may differ from the
+        instances queried in the end. In this case use query(...) with
+        simulate=true and provide the final decisions via update(...).
+        This is especially helpful, when developing wrapper query strategies.
+
+        Parameters
+        ----------
+        X_cand : {array-like, sparse matrix} of shape (n_samples, n_features)
+            The instances which could be queried. Sparse matrices are accepted
+            only if they are supported by the base query strategy.
+
+        queried : array-like
+            Indicates which instances from X_cand have been queried.
+
+        Returns
+        -------
+        self : StreamBasedQueryStrategy
+            The StreamBasedQueryStrategy returns itself, after it is updated.
+        """
+        raise NotImplementedError
+
+    def _validate_random_state(self):
+        """Creates a copy 'random_state_' if random_state is an instance of
+        np.random_state. If not create a new random state. See also
+        :func:`~sklearn.utils.check_random_state`
+        """
+        if not hasattr(self, "random_state_"):
+            self.random_state_ = deepcopy(self.random_state)
+        self.random_state_ = check_random_state(self.random_state_)
+
+    def _validate_budget_manager(self):
+        """Validate if budget manager is a budget_manager class and create a
+        copy 'budget_manager_'.
+        """
+        if not hasattr(self, "budget_manager_"):
+            self.budget_manager_ = clone(self.budget_manager)
+        if not isinstance(self.budget_manager_, BudgetManager):
+            raise TypeError(
+                "{} is not a valid Type for budget_manager".format(
+                    type(self.budget_manager_)
+                )
+            )
+
+    def _validate_data(
+        self,
+        X_cand,
+        return_utilities,
+        *args,
+        reset=True,
+        **check_X_cand_params
+    ):
+        """Validate input data and set or check the `n_features_in_` attribute.
+
+        Parameters
+        ----------
+        X_cand: array-like of shape (n_candidates, n_features)
+            The instances which may be queried. Sparse matrices are accepted
+            only if they are supported by the base query strategy.
+        return_utilities : bool,
+            If true, also return the utilities based on the query strategy.
+        reset : bool, default=True
+            Whether to reset the `n_features_in_` attribute.
+            If False, the input will be checked for consistency with data
+            provided when reset was last True.
+        **check_X_cand_params : kwargs
+            Parameters passed to :func:`sklearn.utils.check_array`.
+
+        Returns
+        -------
+        X_cand: np.ndarray, shape (n_candidates, n_features)
+            Checked candidate samples
+        return_utilities : bool,
+            Checked boolean value of `return_utilities`.
+        random_state : np.random.RandomState,
+            Checked random state to use.
+        """
+        # Check candidate instances.
+        X_cand = check_array(X_cand, **check_X_cand_params)
+
+        # Check number of features.
+        self._check_n_features(X_cand, reset=reset)
+
+        # Check return_utilities.
+        check_scalar(return_utilities, "return_utilities", bool)
+
+        # Check random state.
+        self._validate_random_state()
+
+        # Check budget_manager.
+        self._validate_budget_manager()
+
+        return X_cand, return_utilities
 
 
 class SkactivemlClassifier(BaseEstimator, ClassifierMixin, ABC):
