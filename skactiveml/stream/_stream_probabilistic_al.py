import numpy as np
from sklearn import clone
from sklearn.utils import check_array, check_consistent_length

from ..classifier import ParzenWindowClassifier
from .budgetmanager import BalancedIncrementalQuantileFilter
from ..base import (
    SingleAnnotatorStreamQueryStrategy,
    SkactivemlClassifier,
    BudgetManager,
)
from ..pool import cost_reduction
from ..utils import (
    check_type,
    check_random_state,
    check_scalar,
    call_func,
    check_budget_manager,
)


class StreamProbabilisticAL(SingleAnnotatorStreamQueryStrategy):
    """Probabilistic Active Learning in Datastreams.

    Probabilistic Active Learning in Datastreams (StreamProbabilisticAL) is an
    extension to Multi-Class Probabilistic Active Learning (McPAL)
    (see pool.ProbabilisticAL). It assesses McPAL spatial to assess the spatial
    utility. The Balanced Incremental Quantile Filter
    (BalancedIncrementalQuantileFilter), that is implemented within the
    default budget manager, is used to evaluate the temporal utility
    (see stream.budgetmanager.BalancedIncrementalQuantileFilter).

    Parameters
    ----------
    budget : float, default=None
        The budget which models the budgeting constraint used in
        the stream-based active learning setting.
    budget_manager : BudgetManager, default=None
        The BudgetManager which models the budgeting constraint used in
        the stream-based active learning setting. if set to None,
        FixedUncertaintyBudgetManager will be used by default. The budget
        manager will be initialized based on the following conditions:
            If only a budget is given the default budget manager is initialized
            with the given budget.
            If only a budget manager is given use the budget manager.
            If both are not given the default budget manager with the
            default budget.
            If both are given and the budget differs from budgetmanager.budget
            a warning is thrown.
    metric : str or callable, default=None
        The metric must a be None or a valid kernel as defined by the function
        `sklearn.metrics.pairwise.pairwise_kernels`. The kernel is used to
        calculate the frequency of labels near the candidates and multiplied
        with the probabilities returned by the `clf` to get a kernel frequency
        estimate for each class.
        If metric is set to None, the `predict_freq` function of the `clf` will
        be used instead. If this is not defined, an Exception is raised.
    metric_dict : dict,
        Any further parameters are passed directly to the kernel function.
    random_state : int, RandomState instance, default=None
        Controls the randomness of the query strategy.
    prior : float
        The prior value that is passed onto ProbabilisticAL
        (see pool.ProbabilisticAL).
    m_max : float
        The m_max value that is passed onto ProbabilisticAL
        (see pool.ProbabilisticAL).

    References
    ----------
    [1] Kottke D., Krempl G., Spiliopoulou M. (2015) Probabilistic Active
        Learning in Datastreams. In: Fromont E., De Bie T., van Leeuwen M.
        (eds) Advances in Intelligent Data Analysis XIV. IDA 2015. Lecture
        Notes in Computer Science, vol 9385. Springer, Cham.
    """

    def __init__(
        self,
        budget_manager=None,
        budget=None,
        metric=None,
        metric_dict=None,
        random_state=None,
        prior=1.0e-3,
        m_max=2,
    ):
        super().__init__(budget=budget, random_state=random_state)
        self.budget_manager = budget_manager
        self.prior = prior
        self.m_max = m_max
        self.metric = metric
        self.metric_dict = metric_dict

    def query(
        self,
        candidates,
        clf,
        X=None,
        y=None,
        sample_weight=None,
        fit_clf=False,
        utility_weight=None,
        return_utilities=False,
    ):
        """Ask the query strategy which instances in candidates to acquire.

        Parameters
        ----------
        candidates : {array-like, sparse matrix} of shape
        (n_samples, n_features)
            The instances which may be queried. Sparse matrices are accepted
            only if they are supported by the base query strategy.
        clf : SkactivemlClassifier
            Model implementing the methods `fit` and `predict_proba`. If
            `self.metric` is None, the `clf` must also implement
            `predict_freq`.
        X : array-like of shape (n_samples, n_features), optional
        (default=None)
            Input samples used to fit the classifier.
        y : array-like of shape (n_samples), optional (default=None)
            Labels of the input samples 'X'. There may be missing labels.
        sample_weight : array-like of shape (n_samples,) (default=None)
            Sample weights for X, used to fit the clf.
        fit_clf : bool,
            If True, refit the classifier also requires X and y to be given.
        utility_weight : array-like of shape (n_candidate_samples), optional
        (default=None)
            Densities for each sample in `candidates`.
        return_utilities : bool, optional
            If true, also return the utilities based on the query strategy.
            The default is False.

        Returns
        -------
        queried_indices : ndarray of shape (n_queried_instances,)
            The indices of instances in candidates which should be queried,
            with 0 <= n_queried_instances <= n_samples.
        utilities: ndarray of shape (n_samples,), optional
            The utilities based on the query strategy. Only provided if
            return_utilities is True.
        """
        (
            candidates,
            clf,
            X,
            y,
            sample_weight,
            fit_clf,
            utility_weight,
            return_utilities,
        ) = self._validate_data(
            candidates=candidates,
            clf=clf,
            X=X,
            y=y,
            sample_weight=sample_weight,
            fit_clf=fit_clf,
            utility_weight=utility_weight,
            return_utilities=return_utilities,
        )
        if self.metric is not None:
            pwc = ParzenWindowClassifier(
                metric=self.metric,
                metric_dict=self.metric_dict,
                missing_label=clf.missing_label,
                classes=clf.classes,
            )
            pwc.fit(X=X, y=y, sample_weight=sample_weight)
            n = pwc.predict_freq(candidates).sum(axis=1, keepdims=True)
            pred_proba = clf.predict_proba(candidates)
            k_vec = n * pred_proba
        else:
            k_vec = clf.predict_freq(candidates)

        utilities = cost_reduction(k_vec, prior=self.prior, m_max=self.m_max)

        utilities *= utility_weight

        queried_indices = self.budget_manager_.query_by_utility(utilities)

        if return_utilities:
            return queried_indices, utilities
        else:
            return queried_indices

    def update(
        self, candidates, queried_indices, budget_manager_param_dict=None
    ):
        """Updates the budget manager.

        Parameters
        ----------
        candidates : {array-like, sparse matrix} of shape
        (n_samples, n_features)
            The instances which could be queried. Sparse matrices are accepted
            only if they are supported by the base query strategy.
        queried_indices : array-like of shape (n_samples,)
            Indicates which instances from candidates have been queried.
        budget_manager_param_dict : kwargs, optional
            Optional kwargs for budgetmanager.

        Returns
        -------
        self : StreamProbabilisticAL
            PALS returns itself, after it is updated.
        """
        # check if a budgetmanager is set
        if not hasattr(self, "budget_manager_"):
            check_type(
                self.budget_manager,
                "budget_manager_",
                BudgetManager,
                type(None),
            )
            self.budget_manager_ = check_budget_manager(
                self.budget,
                self.budget_manager,
                BalancedIncrementalQuantileFilter,
            )
        budget_manager_param_dict = (
            {}
            if budget_manager_param_dict is None
            else budget_manager_param_dict
        )
        call_func(
            self.budget_manager_.update,
            candidates=candidates,
            queried_indices=queried_indices,
            **budget_manager_param_dict
        )
        return self

    def _validate_data(
        self,
        candidates,
        clf,
        X,
        y,
        sample_weight,
        fit_clf,
        utility_weight,
        return_utilities,
        reset=True,
        **check_candidates_params
    ):
        """Validate input data and set or check the `n_features_in_` attribute.

        Parameters
        ----------
        candidates: array-like, shape (n_candidates, n_features)
            Candidate samples.
        clf : SkactivemlClassifier
            Model implementing the methods `fit` and `predict_proba`. If
            `self.metric` is None, the `clf` must also implement
            `predict_freq`.
        X : array-like of shape (n_samples, n_features)
            Input samples used to fit the classifier.
        y : array-like of shape (n_samples)
            Labels of the input samples 'X'. There may be missing labels.
        sample_weight : array-like of shape (n_samples,) (default=None)
            Sample weights for X, used to fit the clf.
        fit_clf : bool,
            If true, refit the classifier also requires X and y to be given.
        utility_weight: array-like of shape (n_candidate_samples), optional
        (default=None)
            Densities for each sample in `candidates`.
        return_utilities : bool,
            If true, also return the utilities based on the query strategy.
        reset : bool, default=True
            Whether to reset the `n_features_in_` attribute.
            If False, the input will be checked for consistency with data
            provided when reset was last True.
        **check_candidates_params : kwargs
            Parameters passed to :func:`sklearn.utils.check_array`.

        Returns
        -------
        candidates: np.ndarray, shape (n_candidates, n_features)
            Checked candidate samples
        clf : SkactivemlClassifier
            Checked model implementing the methods `fit` and `predict_freq`.
        X: np.ndarray, shape (n_samples, n_features)
            Checked training samples
        y: np.ndarray, shape (n_candidates)
            Checked training labels
        sampling_weight: np.ndarray, shape (n_candidates)
            Checked training sample weight
        fit_clf : bool,
            Checked boolean value of `fit_clf`
        utility_weight: array-like of shape (n_candidate_samples), optional
        (default=None)
            Checked densities for each sample in `candidates`.
        candidates: np.ndarray, shape (n_candidates, n_features)
            Checked candidate samples
        return_utilities : bool,
            Checked boolean value of `return_utilities`.
        """
        candidates, return_utilities = super()._validate_data(
            candidates, return_utilities, reset=reset, **check_candidates_params
        )
        # check if a budgetmanager is set

        if not hasattr(self, "budget_manager_"):
            check_type(
                self.budget_manager,
                "budget_manager_",
                BudgetManager,
                type(None),
            )
            self.budget_manager_ = check_budget_manager(
                self.budget,
                self.budget_manager,
                BalancedIncrementalQuantileFilter,
            )

        X, y, sample_weight = self._validate_X_y_sample_weight(
            X, y, sample_weight
        )
        clf = self._validate_clf(clf, X, y, sample_weight, fit_clf)
        utility_weight = self._validate_utility_weight(
            utility_weight, candidates
        )
<<<<<<< HEAD
        check_scalar(self.prior, "prior", float, min_val=0, min_inclusive=False)
=======

        if self.metric is None and not hasattr(clf, "predict_freq"):
            raise TypeError(
                "clf has no predict_freq and metric was set to None"
            )

        check_scalar(
            self.prior, "prior", float, min_val=0, min_inclusive=False
        )
>>>>>>> 95c181e8
        check_scalar(self.m_max, "m_max", int, min_val=0, min_inclusive=False)
        self._validate_random_state()

        return (
            candidates,
            clf,
            X,
            y,
            sample_weight,
            fit_clf,
            utility_weight,
            return_utilities,
        )

    def _validate_X_y_sample_weight(self, X, y, sample_weight):
        """Validate if X, y and sample_weight are numeric and of equal length.

        Parameters
        ----------
        X : array-like of shape (n_samples, n_features)
            Input samples used to fit the classifier.
        y : array-like of shape (n_samples)
            Labels of the input samples 'X'. There may be missing labels.
        sample_weight : array-like of shape (n_samples,) (default=None)
            Sample weights for X, used to fit the clf.

        Returns
        -------
        X : array-like of shape (n_samples, n_features)
            Checked Input samples.
        y : array-like of shape (n_samples)
            Checked Labels of the input samples 'X'. Converts y to a numpy
            array
        """
        if sample_weight is not None:
            sample_weight = np.array(sample_weight)
            check_consistent_length(sample_weight, y)
        if X is not None and y is not None:
            X = check_array(X)
            y = np.array(y)
            check_consistent_length(X, y)
        return X, y, sample_weight

    def _validate_clf(self, clf, X, y, sample_weight, fit_clf):
        """Validate if clf is a valid SkactivemlClassifier. If clf is
        untrained, clf is trained using X, y and sample_weight.

        Parameters
        ----------
        clf : SkactivemlClassifier
            Model implementing the methods `fit` and `predict_freq`.
        X : array-like of shape (n_samples, n_features)
            Input samples used to fit the classifier.
        y : array-like of shape (n_samples)
            Labels of the input samples 'X'. There may be missing labels.
        sample_weight : array-like of shape (n_samples,) (default=None)
            Sample weights for X, used to fit the clf.

        Returns
        -------
        clf : SkactivemlClassifier
            Checked model implementing the methods `fit` and `predict_freq`.
        """
        # Check if the classifier and its arguments are valid.
        check_type(clf, "clf", SkactivemlClassifier)
        check_type(fit_clf, "fit_clf", bool)
        if fit_clf:
            clf = clone(clf).fit(X, y, sample_weight)
        return clf

    def _validate_utility_weight(self, utility_weight, candidates):
        """Validate if utility_weight is numeric and of equal length as
        candidates.

        Parameters
        ----------
        candidates: np.ndarray, shape (n_candidates, n_features)
            Checked candidate samples
        utility_weight: array-like of shape (n_candidate_samples), optional
        (default=None)
            Densities for each sample in `candidates`.

        Returns
        -------
        utility_weight : array-like of shape (n_candidate_samples), optional
        (default=None)
            Checked densities for each sample in `candidates`.
        """
        if utility_weight is None:
            utility_weight = np.ones(len(candidates))
        utility_weight = check_array(utility_weight, ensure_2d=False)
        check_consistent_length(utility_weight, candidates)
        return utility_weight

    def _validate_random_state(self):
        """Creates a copy 'random_state_' if random_state is an instance of
        np.random_state. If not create a new random state. See also
        :func:`~sklearn.utils.check_random_state`
        """
        if not hasattr(self, "random_state_"):
            self.random_state_ = self.random_state
        self.random_state_ = check_random_state(self.random_state_)<|MERGE_RESOLUTION|>--- conflicted
+++ resolved
@@ -296,7 +296,10 @@
             Checked boolean value of `return_utilities`.
         """
         candidates, return_utilities = super()._validate_data(
-            candidates, return_utilities, reset=reset, **check_candidates_params
+            candidates,
+            return_utilities,
+            reset=reset,
+            **check_candidates_params
         )
         # check if a budgetmanager is set
 
@@ -320,9 +323,6 @@
         utility_weight = self._validate_utility_weight(
             utility_weight, candidates
         )
-<<<<<<< HEAD
-        check_scalar(self.prior, "prior", float, min_val=0, min_inclusive=False)
-=======
 
         if self.metric is None and not hasattr(clf, "predict_freq"):
             raise TypeError(
@@ -332,7 +332,6 @@
         check_scalar(
             self.prior, "prior", float, min_val=0, min_inclusive=False
         )
->>>>>>> 95c181e8
         check_scalar(self.m_max, "m_max", int, min_val=0, min_inclusive=False)
         self._validate_random_state()
 
