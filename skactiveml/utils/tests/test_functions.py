import itertools
import unittest

<<<<<<< HEAD
import numpy as np

from skactiveml.utils import simple_batch, call_func
from skactiveml.utils._functions import rank_utilities, update_X_y
=======
from skactiveml.utils import call_func
>>>>>>> 3462d85d


class TestFunctions(unittest.TestCase):
    def test_call_func(self):
        def dummy_function(a, b=2, c=3):
            return a * b * c

        result = call_func(dummy_function, a=2, b=5, c=5)
        self.assertEqual(result, 50)
        result = call_func(dummy_function, only_mandatory=True, a=2, b=5, c=5)
<<<<<<< HEAD
        self.assertEqual(result, 12)

    def test_simple_batch(self):
        utils = [4, 2, 5, 3, 1, 0]
        expected_indices = np.array([2, 0, 3, 1, 4, 5])
        expected_batches = np.array(
            [
                [4, 2, 5, 3, 1, 0],
                [4, 2, np.nan, 3, 1, 0],
                [np.nan, 2, np.nan, 3, 1, 0],
                [np.nan, 2, np.nan, np.nan, 1, 0],
                [np.nan, np.nan, np.nan, np.nan, 1, 0],
                [np.nan, np.nan, np.nan, np.nan, np.nan, 0],
            ]
        )
        self.assertRaises(
            TypeError, simple_batch, utils, random_state=42, batch_size="invalid"
        )
        self.assertRaises(
            ValueError, simple_batch, utils, random_state=42, batch_size=0
        )
        indices, batches = simple_batch(
            utils, random_state=42, batch_size=len(utils) + 1, return_utilities=True
        )
        np.testing.assert_array_equal(indices, expected_indices)
        np.testing.assert_array_equal(batches, expected_batches)

        indices, batches = simple_batch(
            utils, random_state=42, batch_size=3, return_utilities=True
        )
        np.testing.assert_array_equal(indices[0:3], expected_indices[0:3])
        np.testing.assert_array_equal(batches[0:3], expected_batches[0:3])
        indices, batches = simple_batch(
            [[np.nan, np.nan], [np.nan, np.nan]],
            random_state=42,
            batch_size=1,
            return_utilities=True,
        )
        np.testing.assert_equal((0, 2), indices.shape)
        np.testing.assert_array_equal((0, 2, 2), batches.shape)

    def test_update_X_y(self):

        X = np.arange(7 * 2).reshape(7, 2)
        y = np.arange(7)

        x_pot = np.array([3, 4])
        y_pot = 5

        X_new, y_new = update_X_y(X, y, y_pot, X_update=x_pot)

        self.assertEqual(X_new.shape, (8, 2))
        self.assertEqual(y_new.shape, (8,))
        np.testing.assert_equal(X_new[7], x_pot)
        self.assertEqual(y_new[7], y_pot)

    def test_combine_utilities(self):

        utilities_one = np.arange(2 * 3).reshape((2, 3, 1)) / (3 * 2)
        utilities_two = np.arange(2 * 5).reshape((2, 1, 5)) / (5 * 2)

        combined_utilities = rank_utilities(
            utilities_two, utilities_one, rank_per_batch=True
        )

        for j, i in itertools.product(range(2), range(4)):
            self.assertGreater(
                np.min(combined_utilities[j, :, i + 1]),
                np.max(combined_utilities[j, :, i]),
            )

        for i, k, j in itertools.product(range(2), range(2), range(5)):
            self.assertGreater(
                combined_utilities[i, k + 1, j], combined_utilities[i, k, j]
            )

        combined_utilities = rank_utilities(
            utilities_two, utilities_one, rank_per_batch=False
        )

        for i, j in itertools.product(range(2), range(4)):
            self.assertGreater(
                np.min(combined_utilities[i, :, j + 1]),
                np.max(combined_utilities[i, :, j]),
            )

        for i in range(5):
            self.assertGreater(
                np.min(combined_utilities[1, :, i]),
                np.max(combined_utilities[0, :, i]),
            )

        for i, k, j in itertools.product(range(2), range(2), range(5)):
            self.assertGreater(
                combined_utilities[i, k + 1, j], combined_utilities[i, k, j]
            )

        a = np.array([0, 1, 0, 1])
        b = np.array([1, 2, 3, 4])

        c = rank_utilities(a, b)

        self.assertGreater(c[3], c[1])
        self.assertGreater(c[1], c[2])
        self.assertGreater(c[2], c[0])
=======
        self.assertEqual(result, 12)
>>>>>>> 3462d85d
<|MERGE_RESOLUTION|>--- conflicted
+++ resolved
@@ -1,14 +1,7 @@
 import itertools
 import unittest
 
-<<<<<<< HEAD
-import numpy as np
-
-from skactiveml.utils import simple_batch, call_func
-from skactiveml.utils._functions import rank_utilities, update_X_y
-=======
 from skactiveml.utils import call_func
->>>>>>> 3462d85d
 
 
 class TestFunctions(unittest.TestCase):
@@ -19,47 +12,7 @@
         result = call_func(dummy_function, a=2, b=5, c=5)
         self.assertEqual(result, 50)
         result = call_func(dummy_function, only_mandatory=True, a=2, b=5, c=5)
-<<<<<<< HEAD
         self.assertEqual(result, 12)
-
-    def test_simple_batch(self):
-        utils = [4, 2, 5, 3, 1, 0]
-        expected_indices = np.array([2, 0, 3, 1, 4, 5])
-        expected_batches = np.array(
-            [
-                [4, 2, 5, 3, 1, 0],
-                [4, 2, np.nan, 3, 1, 0],
-                [np.nan, 2, np.nan, 3, 1, 0],
-                [np.nan, 2, np.nan, np.nan, 1, 0],
-                [np.nan, np.nan, np.nan, np.nan, 1, 0],
-                [np.nan, np.nan, np.nan, np.nan, np.nan, 0],
-            ]
-        )
-        self.assertRaises(
-            TypeError, simple_batch, utils, random_state=42, batch_size="invalid"
-        )
-        self.assertRaises(
-            ValueError, simple_batch, utils, random_state=42, batch_size=0
-        )
-        indices, batches = simple_batch(
-            utils, random_state=42, batch_size=len(utils) + 1, return_utilities=True
-        )
-        np.testing.assert_array_equal(indices, expected_indices)
-        np.testing.assert_array_equal(batches, expected_batches)
-
-        indices, batches = simple_batch(
-            utils, random_state=42, batch_size=3, return_utilities=True
-        )
-        np.testing.assert_array_equal(indices[0:3], expected_indices[0:3])
-        np.testing.assert_array_equal(batches[0:3], expected_batches[0:3])
-        indices, batches = simple_batch(
-            [[np.nan, np.nan], [np.nan, np.nan]],
-            random_state=42,
-            batch_size=1,
-            return_utilities=True,
-        )
-        np.testing.assert_equal((0, 2), indices.shape)
-        np.testing.assert_array_equal((0, 2, 2), batches.shape)
 
     def test_update_X_y(self):
 
@@ -124,7 +77,4 @@
 
         self.assertGreater(c[3], c[1])
         self.assertGreater(c[1], c[2])
-        self.assertGreater(c[2], c[0])
-=======
-        self.assertEqual(result, 12)
->>>>>>> 3462d85d
+        self.assertGreater(c[2], c[0])