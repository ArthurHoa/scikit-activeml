import copy
import warnings
from collections.abc import Iterable
from inspect import Parameter, signature

import numpy as np
from sklearn.utils.validation import (
    check_array,
    column_or_1d,
    assert_all_finite,
    check_consistent_length,
    check_random_state as check_random_state_sklearn,
)

<<<<<<< HEAD
from ._label import MISSING_LABEL, check_missing_label


def check_scalar(
    x,
    name,
    target_type,
    min_inclusive=True,
    max_inclusive=True,
    min_val=None,
    max_val=None,
=======
from ._label import MISSING_LABEL, check_missing_label, is_unlabeled


def check_scalar(
        x,
        name,
        target_type,
        min_inclusive=True,
        max_inclusive=True,
        min_val=None,
        max_val=None,
>>>>>>> 3462d85d
):
    """Validate scalar parameters type and value.

    Parameters
    ----------
    x : object
        The scalar parameter to validate.
    name : str
        The name of the parameter to be printed in error messages.
    target_type : type or tuple
        Acceptable data types for the parameter.
    min_val : float or int, optional (default=None)
        The minimum valid value the parameter can take. If None (default) it
        is implied that the parameter does not have a lower bound.
    min_inclusive : bool, optional (default=True)
        If true, the minimum valid value is inclusive, otherwise exclusive.
    max_val : float or int, optional (default=None)
        The maximum valid value the parameter can take. If None (default) it
        is implied that the parameter does not have an upper bound.
    max_inclusive : bool, optional (default=True)
        If true, the maximum valid value is inclusive, otherwise exclusive.

    Raises
    -------
    TypeError
        If the parameter's type does not match the desired type.
    ValueError
        If the parameter's value violates the given bounds.
    """
    if not isinstance(x, target_type):
        raise TypeError(
<<<<<<< HEAD
            "`{}` must be an instance of {}, not {}.".format(name, target_type, type(x))
        )
    if min_inclusive:
        if min_val is not None and x < min_val:
            raise ValueError("`{}`= {}, must be >= " "{}.".format(name, x, min_val))
    else:
        if min_val is not None and x <= min_val:
            raise ValueError("`{}`= {}, must be > " "{}.".format(name, x, min_val))

    if max_inclusive:
        if max_val is not None and x > max_val:
            raise ValueError("`{}`= {}, must be <= " "{}.".format(name, x, max_val))
    else:
        if max_val is not None and x >= max_val:
            raise ValueError("`{}`= {}, must be < " "{}.".format(name, x, max_val))
=======
            "`{}` must be an instance of {}, not {}.".format(
                name, target_type, type(x)
            )
        )
    if min_inclusive:
        if min_val is not None and x < min_val:
            raise ValueError(
                "`{}`= {}, must be >= " "{}.".format(name, x, min_val)
            )
    else:
        if min_val is not None and x <= min_val:
            raise ValueError(
                "`{}`= {}, must be > " "{}.".format(name, x, min_val)
            )

    if max_inclusive:
        if max_val is not None and x > max_val:
            raise ValueError(
                "`{}`= {}, must be <= " "{}.".format(name, x, max_val)
            )
    else:
        if max_val is not None and x >= max_val:
            raise ValueError(
                "`{}`= {}, must be < " "{}.".format(name, x, max_val)
            )
>>>>>>> 3462d85d


def check_classifier_params(classes, missing_label, cost_matrix=None):
    """Check whether the parameters are compatible to each other (only if
    `classes` is not None).

    Parameters
    ----------
    classes : array-like, shape (n_classes)
        Array of class labels.
    missing_label : {number, str, None, np.nan}
        Symbol to represent a missing label.
    cost_matrix : array-like, shape (n_classes, n_classes), default=None
        Cost matrix. If None, cost matrix will be not checked.
    """
    check_missing_label(missing_label)
    if classes is not None:
        check_classes(classes)
        dtype = np.array(classes).dtype
        check_missing_label(missing_label, target_type=dtype, name="classes")
<<<<<<< HEAD
=======
        n_labeled = is_unlabeled(y=classes, missing_label=missing_label).sum()
        if n_labeled > 0:
            raise ValueError(
                f"`classes={classes}` contains "
                f"`missing_label={missing_label}.`"
            )
>>>>>>> 3462d85d
        if cost_matrix is not None:
            check_cost_matrix(cost_matrix=cost_matrix, n_classes=len(classes))
    else:
        if cost_matrix is not None:
            raise ValueError(
<<<<<<< HEAD
                "You cannot specify 'cost_matrix' without " "specifying 'classes'."
=======
                "You cannot specify 'cost_matrix' without "
                "specifying 'classes'."
>>>>>>> 3462d85d
            )


def check_classes(classes):
    """Check whether class labels are uniformly strings or numbers.

    Parameters
    ----------
    classes : array-like, shape (n_classes)
        Array of class labels.
    """
    if not isinstance(classes, Iterable):
<<<<<<< HEAD
        raise TypeError("'classes' is not iterable. Got {}".format(type(classes)))
=======
        raise TypeError(
            "'classes' is not iterable. Got {}".format(type(classes))
        )
>>>>>>> 3462d85d
    try:
        classes_sorted = np.array(sorted(set(classes)))
        if len(classes) != len(classes_sorted):
            raise ValueError("Duplicate entries in 'classes'.")
    except TypeError:
        types = sorted(t.__qualname__ for t in set(type(v) for v in classes))
        raise TypeError(
<<<<<<< HEAD
            "'classes' must be uniformly strings or numbers. Got {}".format(types)
=======
            "'classes' must be uniformly strings or numbers. Got {}".format(
                types
            )
>>>>>>> 3462d85d
        )


def check_class_prior(class_prior, n_classes):
    """Check if the class_prior is a valid prior.

    Parameters
    ----------
    class_prior : numeric | array_like, shape (n_classes)
        A class prior.
    n_classes : int
        The number of classes.

    Returns
    -------
    class_prior : np.ndarray, shape (n_classes)
        Numpy array as prior.
    """
    if class_prior is None:
        raise TypeError("'class_prior' must not be None.")
    check_scalar(n_classes, name="n_classes", target_type=int, min_val=1)
    if np.isscalar(class_prior):
        check_scalar(
<<<<<<< HEAD
            class_prior, name="class_prior", target_type=(int, float), min_val=0
=======
            class_prior,
            name="class_prior",
            target_type=(int, float),
            min_val=0,
>>>>>>> 3462d85d
        )
        class_prior = np.array([class_prior] * n_classes)
    else:
        class_prior = check_array(class_prior, ensure_2d=False)
        is_negative = np.sum(class_prior < 0)
        if class_prior.shape != (n_classes,) or is_negative:
            raise ValueError(
                "`class_prior` must be either a non-negative"
                "float or a list of `n_classes` non-negative "
                "floats."
            )
    return class_prior.reshape(-1)


def check_cost_matrix(
<<<<<<< HEAD
    cost_matrix,
    n_classes,
    only_non_negative=False,
    contains_non_zero=False,
    diagonal_is_zero=False,
=======
        cost_matrix,
        n_classes,
        only_non_negative=False,
        contains_non_zero=False,
        diagonal_is_zero=False,
>>>>>>> 3462d85d
):
    """Check whether cost matrix has shape `(n_classes, n_classes)`.

    Parameters
    ----------
    cost_matrix : array-like, shape (n_classes, n_classes)
        Cost matrix.
    n_classes : int
        Number of classes.
    only_non_negative : bool, optional (default=True)
        This parameter determines whether the matrix must contain only non
        negative cost entries.
    contains_non_zero : bool, optional (default=True)
        This parameter determines whether the matrix must contain at least on
        non-zero cost entry.
    diagonal_is_zero : bool, optional (default=True)
        This parameter determines whether the diagonal cost entries must be
        zero.

    Returns
    -------
    cost_matrix_new : np.ndarray, shape (n_classes, n_classes)
        Numpy array as cost matrix.
    """
    check_scalar(n_classes, target_type=int, name="n_classes", min_val=1)
<<<<<<< HEAD
    cost_matrix_new = check_array(np.array(cost_matrix, dtype=float), ensure_2d=True)
=======
    cost_matrix_new = check_array(
        np.array(cost_matrix, dtype=float), ensure_2d=True
    )
>>>>>>> 3462d85d
    if cost_matrix_new.shape != (n_classes, n_classes):
        raise ValueError(
            "'cost_matrix' must have shape ({}, {}). "
            "Got {}.".format(n_classes, n_classes, cost_matrix_new.shape)
        )
    if np.sum(cost_matrix_new < 0) > 0:
        if only_non_negative:
            raise ValueError(
                "'cost_matrix' must contain only non-negative cost entries."
            )
        else:
            warnings.warn("'cost_matrix' contains negative cost entries.")
    if n_classes != 1 and np.sum(cost_matrix_new != 0) == 0:
        if contains_non_zero:
            raise ValueError(
                "'cost_matrix' must contain at least one non-zero cost " "entry."
            )
        else:
            warnings.warn("'cost_matrix' contains contains no non-zero cost entry.")
    if np.sum(np.diag(cost_matrix_new) != 0) > 0:
        if diagonal_is_zero:
            raise ValueError(
                "'cost_matrix' must contain only cost entries being zero on "
                "its diagonal."
            )
        else:
            warnings.warn(
                "'cost_matrix' contains non-zero cost entries on its diagonal."
            )
    return cost_matrix_new


def check_X_y(
<<<<<<< HEAD
    X=None,
    y=None,
    X_cand=None,
    sample_weight=None,
    sample_weight_cand=None,
    accept_sparse=False,
    *,
    accept_large_sparse=True,
    dtype="numeric",
    order=None,
    copy=False,
    force_all_finite=True,
    ensure_2d=True,
    allow_nd=False,
    multi_output=False,
    allow_nan=None,
    ensure_min_samples=1,
    ensure_min_features=1,
    y_numeric=False,
    estimator=None,
    missing_label=MISSING_LABEL,
=======
        X=None,
        y=None,
        X_cand=None,
        sample_weight=None,
        sample_weight_cand=None,
        accept_sparse=False,
        *,
        accept_large_sparse=True,
        dtype="numeric",
        order=None,
        copy=False,
        force_all_finite=True,
        ensure_2d=True,
        allow_nd=False,
        multi_output=False,
        allow_nan=None,
        ensure_min_samples=1,
        ensure_min_features=1,
        y_numeric=False,
        estimator=None,
        missing_label=MISSING_LABEL,
>>>>>>> 3462d85d
):
    """Input validation for standard estimators.

    Checks X and y for consistent length, enforces X to be 2D and y 1D. By
    default, X is checked to be non-empty and containing only finite values.
    Standard input checks are also applied to y, such as checking that y
    does not have np.nan or np.inf targets. For multi-label y, set
    multi_output=True to allow 2D and sparse y. If the dtype of X is
    object, attempt converting to float, raising on failure.

    Parameters
    ----------
    X : nd-array, list or sparse matrix
        Labeled input data.

    y : nd-array, list or sparse matrix
        Labels for X.

    X_cand : nd-array, list or sparse matrix (default=None)
        Unlabeled input data

    sample_weight : array-like of shape (n_samples,) (default=None)
            Sample weights.

    sample_weight_cand : array-like of shape (n_candidates,) (default=None)
            Sample weights of the candidates.

    accept_sparse : string, boolean or list of string (default=False)
        String[s] representing allowed sparse matrix formats, such as 'csc',
        'csr', etc. If the input is sparse but not in the allowed format,
        it will be converted to the first listed format. True allows the input
        to be any format. False means that a sparse matrix input will
        raise an error.

    accept_large_sparse : bool (default=True)
        If a CSR, CSC, COO or BSR sparse matrix is supplied and accepted by
        accept_sparse, accept_large_sparse will cause it to be accepted only
        if its indices are stored with a 32-bit dtype.

        .. versionadded:: 0.20

    dtype : string, type, list of types or None (default="numeric")
        Data type of result. If None, the dtype of the input is preserved.
        If "numeric", dtype is preserved unless array.dtype is object.
        If dtype is a list of types, conversion on the first type is only
        performed if the dtype of the input is not in the list.

    order : 'F', 'C' or None (default=None)
        Whether an array will be forced to be fortran or c-style.

    copy : boolean (default=False)
        Whether a forced copy will be triggered. If copy=False, a copy might
        be triggered by a conversion.

    force_all_finite : boolean or 'allow-nan', (default=True)
        Whether to raise an error on np.inf, np.nan, pd.NA in X. This parameter
        does not influence whether y can have np.inf, np.nan, pd.NA values.
        The possibilities are:

        - True: Force all values of X to be finite.
        - False: accepts np.inf, np.nan, pd.NA in X.
        - 'allow-nan': accepts only np.nan or pd.NA values in X. Values cannot
          be infinite.

        .. versionadded:: 0.20
           ``force_all_finite`` accepts the string ``'allow-nan'``.

        .. versionchanged:: 0.23
           Accepts `pd.NA` and converts it into `np.nan`

    ensure_2d : boolean (default=True)
        Whether to raise a value error if X is not 2D.

    allow_nd : boolean (default=False)
        Whether to allow X.ndim > 2.

    multi_output : boolean (default=False)
        Whether to allow 2D y (array or sparse matrix). If false, y will be
        validated as a vector. y cannot have np.nan or np.inf values if
        multi_output=True.

    allow_nan : boolean (default=None)
        Whether to allow np.nan in y.

    ensure_min_samples : int (default=1)
        Make sure that X has a minimum number of samples in its first
        axis (rows for a 2D array).

    ensure_min_features : int (default=1)
        Make sure that the 2D array has some minimum number of features
        (columns). The default value of 1 rejects empty datasets.
        This check is only enforced when X has effectively 2 dimensions or
        is originally 1D and ``ensure_2d`` is True. Setting to 0 disables
        this check.

    y_numeric : boolean (default=False)
        Whether to ensure that y has a numeric type. If dtype of y is object,
        it is converted to float64. Should only be used for regression
        algorithms.

    estimator : str or estimator instance (default=None)
        If passed, include the name of the estimator in warning messages.

    missing_label : {scalar, string, np.nan, None}, (default=np.nan)
        Value to represent a missing label.

    Returns
    -------
    X_converted : object
        The converted and validated X.

    y_converted : object
        The converted and validated y.

    candidates : object
        The converted and validated candidates
        Only returned if candidates is not None.

    sample_weight : np.ndarray
        The converted and validated sample_weight.

    sample_weight_cand : np.ndarray
        The converted and validated sample_weight_cand.
        Only returned if candidates is not None.
    """
    if allow_nan is None:
        allow_nan = True if missing_label is np.nan else False
    if X is not None:
        X = check_array(
            X,
            accept_sparse=accept_sparse,
            accept_large_sparse=accept_large_sparse,
            dtype=dtype,
            order=order,
            copy=copy,
            force_all_finite=force_all_finite,
            ensure_2d=ensure_2d,
            allow_nd=allow_nd,
            ensure_min_samples=ensure_min_samples,
            ensure_min_features=ensure_min_features,
            estimator=estimator,
        )
    if y is not None:
        if multi_output:
            y = check_array(
                y,
                accept_sparse="csr",
                force_all_finite=True,
                ensure_2d=False,
                dtype=None,
            )
        else:
            y = column_or_1d(y, warn=True)
            assert_all_finite(y, allow_nan=allow_nan)
        if y_numeric and y.dtype.kind == "O":
            y = y.astype(np.float64)
    if X is not None and y is not None:
        check_consistent_length(X, y)
        if sample_weight is None:
            sample_weight = np.ones(y.shape)
        sample_weight = check_array(sample_weight, ensure_2d=False)
        check_consistent_length(y, sample_weight)
        if (
<<<<<<< HEAD
            y.ndim > 1
            and y.shape[1] > 1
            or sample_weight.ndim > 1
            and sample_weight.shape[1] > 1
=======
                y.ndim > 1
                and y.shape[1] > 1
                or sample_weight.ndim > 1
                and sample_weight.shape[1] > 1
>>>>>>> 3462d85d
        ):
            check_consistent_length(y.T, sample_weight.T)

    if X_cand is not None:
        X_cand = check_array(
            X_cand,
            accept_sparse=accept_sparse,
            accept_large_sparse=accept_large_sparse,
            dtype=dtype,
            order=order,
            copy=copy,
            force_all_finite=force_all_finite,
            ensure_2d=ensure_2d,
            allow_nd=allow_nd,
            ensure_min_samples=ensure_min_samples,
            ensure_min_features=ensure_min_features,
            estimator=estimator,
        )
        if X is not None and X_cand.shape[1] != X.shape[1]:
            raise ValueError(
<<<<<<< HEAD
                "The number of features of X_cand does not match"
=======
                "The number of features of candidates does not match"
>>>>>>> 3462d85d
                "the number of features of X"
            )

        if sample_weight_cand is None:
            sample_weight_cand = np.ones(len(X_cand))
        sample_weight_cand = check_array(sample_weight_cand, ensure_2d=False)
        check_consistent_length(X_cand, sample_weight_cand)

    if X_cand is None:
        return X, y, sample_weight
    else:
        return X, y, X_cand, sample_weight, sample_weight_cand


def check_random_state(random_state, seed_multiplier=None):
    """Check validity of the given random state.

    Parameters
    ----------
    random_state : None | int | instance of RandomState
        If random_state is None, return the RandomState singleton used by
        np.random.
        If random_state is an int, return a new RandomState.
        If random_state is already a RandomState instance, return it.
        Otherwise raise ValueError.
    seed_multiplier : None | int, optional (default=None)
        If the random_state and seed_multiplier are not None, draw a new int
        from the random state, multiply it with the multiplier, and use the
        product as the seed of a new random state.

    Returns
    -------
    random_state: instance of RandomState
        The validated random state.
    """
    if random_state is None or seed_multiplier is None:
        return check_random_state_sklearn(random_state)

<<<<<<< HEAD
    check_scalar(seed_multiplier, name="seed_multiplier", target_type=int, min_val=1)
=======
    check_scalar(
        seed_multiplier, name="seed_multiplier", target_type=int, min_val=1
    )
>>>>>>> 3462d85d
    random_state = copy.deepcopy(random_state)
    random_state = check_random_state_sklearn(random_state)

    seed = (random_state.randint(1, 2**31) * seed_multiplier) % (2**31)
    return np.random.RandomState(seed)


def check_indices(indices, A, dim="adaptive", unique=True):
    """Check if indices fit to array.

    Parameters
    ----------
    indices : array-like of shape (n_indices, n_dim) or (n_indices,)
        The considered indices, where for every `i = 0, ..., n_indices - 1`
        `indices[i]` is interpreted as an index to the array `A`.
    A : array-like
        The array that is indexed.
    dim : int or tuple of ints
        The dimensions of the array that are indexed.
        If `dim` equals `'adaptive'`, `dim` is set to first indices
        corresponding to the shape of `indices`. E.g., if `indices` is of
        shape (n_indices,), `dim` is set `0`.
    unique: bool or `check_unique`
        If `unique` is `True` unique indices are returned. If `unique` is
        `'check_unique'` an exception is raised if the indices are not unique.

    Returns
    -------
    indices: tuple of np.ndarrays or np.ndarray
        The validated indices.
    """
    indices = check_array(indices, dtype=int, ensure_2d=False)
    A = check_array(A, allow_nd=True, force_all_finite=False, ensure_2d=False)
    if unique == "check_unique":
        if indices.ndim == 1:
            n_unique_indices = len(np.unique(indices))
        else:
            n_unique_indices = len(np.unique(indices, axis=0))
        if n_unique_indices < len(indices):
            raise ValueError(
<<<<<<< HEAD
                f"`indices` contains two different indices of the " f"same value."
=======
                f"`indices` contains two different indices of the "
                f"same value."
>>>>>>> 3462d85d
            )
    elif unique:
        if indices.ndim == 1:
            indices = np.unique(indices)
        else:
            indices = np.unique(indices, axis=0)
    check_type(dim, "dim", int, tuple, "adaptive")
    if dim == "adaptive":
        if indices.ndim == 1:
            dim = 0
        else:
            dim = tuple(range(indices.shape[1]))

    if isinstance(dim, tuple):
        for n in dim:
            check_type(n, "entry of `dim`", int)
        if A.ndim <= max(dim):
            raise ValueError(
                f"`dim` contains entry of value {max(dim)}, but all"
                f"entries of dim must be smaller than {A.ndim}."
            )
        if len(dim) != indices.shape[1]:
            raise ValueError(
                f"shape of `indices` along dimension 1 is "
                f"{indices.shape[0]}, but must be {len(dim)}"
            )
        indices = tuple(indices.T)
        for (i, n) in enumerate(indices):
            if np.any(indices[i] >= A.shape[dim[i]]):
                raise ValueError(
                    f"`indices[{i}]` contains index of value "
                    f"{np.max(indices[i])} but all indices must be"
                    f" less than {A.shape[dim[i]]}."
                )
        return indices
    else:
        if A.ndim <= dim:
            raise ValueError(
<<<<<<< HEAD
                f"`dim` has value {dim}, but must be smaller than " f"{A.ndim}."
=======
                f"`dim` has value {dim}, but must be smaller than "
                f"{A.ndim}."
>>>>>>> 3462d85d
            )
        if np.any(indices >= A.shape[dim]):
            raise ValueError(
                f"`indices` contains index of value "
                f"{np.max(indices)} but all indices must be"
                f" less than {A.shape[dim]}."
            )
        return indices


def check_type(obj, name, *target_types):
    """Check if obj is one of the given types.

    Parameters
    ----------
    obj: object
        The object to be checked.
    name: str
        The variable name of the object.
    target_types : iterable
        The possible types. If a target_val in `target_types` is not of type
        `type` `obj` is allowed to be equal to the target_val.

    """
    target_vals = [
<<<<<<< HEAD
        target_val for target_val in target_types if not isinstance(target_val, type)
    ]
    target_types = [
        target_type for target_type in target_types if isinstance(target_type, type)
    ]

    if (
        all(not isinstance(obj, target_type) for target_type in target_types)
        and obj not in target_vals
=======
        target_val
        for target_val in target_types
        if not isinstance(target_val, type)
    ]
    target_types = [
        target_type
        for target_type in target_types
        if isinstance(target_type, type)
    ]

    if (
            all(not isinstance(obj, target_type) for target_type in
                target_types)
            and obj not in target_vals
>>>>>>> 3462d85d
    ):

        error_str = f"`{name}` has type `{type(obj)}` but must have "
        if len(target_types) == 1:
            error_str += f"type `{target_types[0]}`"
        elif len(target_types) <= 3:
            error_str += "type "
            for i in range(len(target_types) - 1):
                error_str += f"`{target_types[i]}`,"
            error_str += f" or `{target_types[len(target_types) - 1]}`"
        else:
            error_str += f"one of the following types: {set(target_types)}"

        if len(list(target_vals)) >= 1:
<<<<<<< HEAD
            error_str += f" or equal one of the following values: {set(target_vals)}"
        raise TypeError(error_str + ".")


def check_callable(func, name, n_free_parameters=None):
    """Checks if function is a callable and if the number of free parameters is
    correct.

    Parameters
    ----------
    func: callable
        The functions to be validated.
    name: str
        The name of the function
    n_free_parameters: int, optional (default=None)
        The number of free parameters. If `n_free_parameters` is `None`,
        `n_free_parameters` is set to `1`.
    """

    if n_free_parameters is None:
        n_free_parameters = 1

    if not callable(func):
        raise TypeError(
            f"`{name}` must be callable. " f"`{name}` is of type {type(func)}"
        )

    # count the number of arguments that have no default value
    n_free_params = len(
        list(
            filter(
                lambda x: x.default == Parameter.empty,
                signature(func).parameters.values(),
            )
        )
    )

    if n_free_params != n_free_parameters:
        raise TypeError(
            f"The number of free parameters of the callable has to "
            f"equal one. "
            f"The number of free parameters is {n_free_params}."
        )


def check_bound(bound=None, X=None, ndim=2, epsilon=0, bound_must_be_given=False):
=======
            error_str += (
                f" or equal one of the following values: {set(target_vals)}"
            )
        raise TypeError(error_str + ".")


def check_bound(
        bound=None, X=None, ndim=2, epsilon=0, bound_must_be_given=False
):
>>>>>>> 3462d85d
    """Validates bound and returns the bound of X if bound is None.
    `bound` and `X` must not be None.

    Parameters
    ----------
    bound: array-like, shape (2, ndim), optional (default=None)
        The given bound of shape
        [[x1_min, x2_min, ..., xndim_min], [x1_max, x2_max, ..., xndim_max]]
    X: matrix-like, shape (n_samples, ndim), optional (default=None)
        The sample matrix X is the feature matrix representing samples.
    ndim: int, optional (default=2)
        The number of dimensions.
    epsilon: float, optional (default=0)
        The minimal distance between the returned bound and the values of `X`,
        if `bound` is not specified.
    bound_must_be_given: bool, optional (default=False)
        Whether it is allowed for the bound to be `None` and to be inferred by
        `X`.

    Returns
    -------
    bound: array-like, shape (2, ndim), optional (default=None)
        The given bound or bound of X.
    """

    if X is not None:
        X = check_array(X)
        if X.shape[1] != ndim:
            raise ValueError(
                f"`X` along axis 1 must be of length {ndim}. "
                f"`X` along axis 1 is of length {X.shape[1]}."
            )
    if bound is not None:
        bound = check_array(bound)
        if bound.shape != (2, ndim):
            raise ValueError(
                f"Shape of `bound` must be (2, {ndim}). "
                f"Shape of `bound` is {bound.shape}."
            )
    elif bound_must_be_given:
        raise ValueError("`bound` must not be `None`.")

    if bound is None and X is not None:
        minima = np.nanmin(X, axis=0) - epsilon
        maxima = np.nanmax(X, axis=0) + epsilon
        bound = np.append(minima.reshape(1, -1), maxima.reshape(1, -1), axis=0)
        return bound
    elif bound is not None and X is not None:
        if np.any(np.logical_or(bound[0] > X, X > bound[1])):
            warnings.warn("`X` contains values not within range of `bound`.")
        return bound
    elif bound is not None:
        return bound
    else:
        raise ValueError("`X` or `bound` must not be None.")


def check_budget_manager(
<<<<<<< HEAD
    budget,
    budget_manager,
    default_budget_manager_class,
    default_budget_manager_dict=None,
):
    """Validate if budget manager is a budget_manager class and create a
=======
        budget,
        budget_manager,
        default_budget_manager_class,
        default_budget_manager_dict=None,
):
    """Validate if budget manager is a budgetmanager class and create a
>>>>>>> 3462d85d
    copy 'budget_manager_'.
    """
    if default_budget_manager_dict is None:
        default_budget_manager_dict = {}
    if budget_manager is None:
        budget_manager_ = default_budget_manager_class(
            budget=budget, **default_budget_manager_dict
        )
    else:
        if budget is not None and budget != budget_manager.budget:
            warnings.warn(
                "budgetmanager is already given such that the budget "
                "is not used. The given budget differs from the "
                "budget_managers budget."
            )
        budget_manager_ = copy.deepcopy(budget_manager)
    return budget_manager_<|MERGE_RESOLUTION|>--- conflicted
+++ resolved
@@ -12,8 +12,7 @@
     check_random_state as check_random_state_sklearn,
 )
 
-<<<<<<< HEAD
-from ._label import MISSING_LABEL, check_missing_label
+from ._label import MISSING_LABEL, check_missing_label, is_unlabeled
 
 
 def check_scalar(
@@ -24,19 +23,6 @@
     max_inclusive=True,
     min_val=None,
     max_val=None,
-=======
-from ._label import MISSING_LABEL, check_missing_label, is_unlabeled
-
-
-def check_scalar(
-        x,
-        name,
-        target_type,
-        min_inclusive=True,
-        max_inclusive=True,
-        min_val=None,
-        max_val=None,
->>>>>>> 3462d85d
 ):
     """Validate scalar parameters type and value.
 
@@ -68,7 +54,6 @@
     """
     if not isinstance(x, target_type):
         raise TypeError(
-<<<<<<< HEAD
             "`{}` must be an instance of {}, not {}.".format(name, target_type, type(x))
         )
     if min_inclusive:
@@ -84,33 +69,6 @@
     else:
         if max_val is not None and x >= max_val:
             raise ValueError("`{}`= {}, must be < " "{}.".format(name, x, max_val))
-=======
-            "`{}` must be an instance of {}, not {}.".format(
-                name, target_type, type(x)
-            )
-        )
-    if min_inclusive:
-        if min_val is not None and x < min_val:
-            raise ValueError(
-                "`{}`= {}, must be >= " "{}.".format(name, x, min_val)
-            )
-    else:
-        if min_val is not None and x <= min_val:
-            raise ValueError(
-                "`{}`= {}, must be > " "{}.".format(name, x, min_val)
-            )
-
-    if max_inclusive:
-        if max_val is not None and x > max_val:
-            raise ValueError(
-                "`{}`= {}, must be <= " "{}.".format(name, x, max_val)
-            )
-    else:
-        if max_val is not None and x >= max_val:
-            raise ValueError(
-                "`{}`= {}, must be < " "{}.".format(name, x, max_val)
-            )
->>>>>>> 3462d85d
 
 
 def check_classifier_params(classes, missing_label, cost_matrix=None):
@@ -131,26 +89,17 @@
         check_classes(classes)
         dtype = np.array(classes).dtype
         check_missing_label(missing_label, target_type=dtype, name="classes")
-<<<<<<< HEAD
-=======
         n_labeled = is_unlabeled(y=classes, missing_label=missing_label).sum()
         if n_labeled > 0:
             raise ValueError(
-                f"`classes={classes}` contains "
-                f"`missing_label={missing_label}.`"
-            )
->>>>>>> 3462d85d
+                f"`classes={classes}` contains " f"`missing_label={missing_label}.`"
+            )
         if cost_matrix is not None:
             check_cost_matrix(cost_matrix=cost_matrix, n_classes=len(classes))
     else:
         if cost_matrix is not None:
             raise ValueError(
-<<<<<<< HEAD
                 "You cannot specify 'cost_matrix' without " "specifying 'classes'."
-=======
-                "You cannot specify 'cost_matrix' without "
-                "specifying 'classes'."
->>>>>>> 3462d85d
             )
 
 
@@ -163,13 +112,7 @@
         Array of class labels.
     """
     if not isinstance(classes, Iterable):
-<<<<<<< HEAD
         raise TypeError("'classes' is not iterable. Got {}".format(type(classes)))
-=======
-        raise TypeError(
-            "'classes' is not iterable. Got {}".format(type(classes))
-        )
->>>>>>> 3462d85d
     try:
         classes_sorted = np.array(sorted(set(classes)))
         if len(classes) != len(classes_sorted):
@@ -177,13 +120,7 @@
     except TypeError:
         types = sorted(t.__qualname__ for t in set(type(v) for v in classes))
         raise TypeError(
-<<<<<<< HEAD
             "'classes' must be uniformly strings or numbers. Got {}".format(types)
-=======
-            "'classes' must be uniformly strings or numbers. Got {}".format(
-                types
-            )
->>>>>>> 3462d85d
         )
 
 
@@ -207,14 +144,10 @@
     check_scalar(n_classes, name="n_classes", target_type=int, min_val=1)
     if np.isscalar(class_prior):
         check_scalar(
-<<<<<<< HEAD
-            class_prior, name="class_prior", target_type=(int, float), min_val=0
-=======
             class_prior,
             name="class_prior",
             target_type=(int, float),
             min_val=0,
->>>>>>> 3462d85d
         )
         class_prior = np.array([class_prior] * n_classes)
     else:
@@ -230,19 +163,11 @@
 
 
 def check_cost_matrix(
-<<<<<<< HEAD
     cost_matrix,
     n_classes,
     only_non_negative=False,
     contains_non_zero=False,
     diagonal_is_zero=False,
-=======
-        cost_matrix,
-        n_classes,
-        only_non_negative=False,
-        contains_non_zero=False,
-        diagonal_is_zero=False,
->>>>>>> 3462d85d
 ):
     """Check whether cost matrix has shape `(n_classes, n_classes)`.
 
@@ -268,13 +193,7 @@
         Numpy array as cost matrix.
     """
     check_scalar(n_classes, target_type=int, name="n_classes", min_val=1)
-<<<<<<< HEAD
     cost_matrix_new = check_array(np.array(cost_matrix, dtype=float), ensure_2d=True)
-=======
-    cost_matrix_new = check_array(
-        np.array(cost_matrix, dtype=float), ensure_2d=True
-    )
->>>>>>> 3462d85d
     if cost_matrix_new.shape != (n_classes, n_classes):
         raise ValueError(
             "'cost_matrix' must have shape ({}, {}). "
@@ -308,7 +227,6 @@
 
 
 def check_X_y(
-<<<<<<< HEAD
     X=None,
     y=None,
     X_cand=None,
@@ -330,29 +248,6 @@
     y_numeric=False,
     estimator=None,
     missing_label=MISSING_LABEL,
-=======
-        X=None,
-        y=None,
-        X_cand=None,
-        sample_weight=None,
-        sample_weight_cand=None,
-        accept_sparse=False,
-        *,
-        accept_large_sparse=True,
-        dtype="numeric",
-        order=None,
-        copy=False,
-        force_all_finite=True,
-        ensure_2d=True,
-        allow_nd=False,
-        multi_output=False,
-        allow_nan=None,
-        ensure_min_samples=1,
-        ensure_min_features=1,
-        y_numeric=False,
-        estimator=None,
-        missing_label=MISSING_LABEL,
->>>>>>> 3462d85d
 ):
     """Input validation for standard estimators.
 
@@ -516,17 +411,10 @@
         sample_weight = check_array(sample_weight, ensure_2d=False)
         check_consistent_length(y, sample_weight)
         if (
-<<<<<<< HEAD
             y.ndim > 1
             and y.shape[1] > 1
             or sample_weight.ndim > 1
             and sample_weight.shape[1] > 1
-=======
-                y.ndim > 1
-                and y.shape[1] > 1
-                or sample_weight.ndim > 1
-                and sample_weight.shape[1] > 1
->>>>>>> 3462d85d
         ):
             check_consistent_length(y.T, sample_weight.T)
 
@@ -547,11 +435,7 @@
         )
         if X is not None and X_cand.shape[1] != X.shape[1]:
             raise ValueError(
-<<<<<<< HEAD
-                "The number of features of X_cand does not match"
-=======
                 "The number of features of candidates does not match"
->>>>>>> 3462d85d
                 "the number of features of X"
             )
 
@@ -590,13 +474,7 @@
     if random_state is None or seed_multiplier is None:
         return check_random_state_sklearn(random_state)
 
-<<<<<<< HEAD
     check_scalar(seed_multiplier, name="seed_multiplier", target_type=int, min_val=1)
-=======
-    check_scalar(
-        seed_multiplier, name="seed_multiplier", target_type=int, min_val=1
-    )
->>>>>>> 3462d85d
     random_state = copy.deepcopy(random_state)
     random_state = check_random_state_sklearn(random_state)
 
@@ -637,12 +515,7 @@
             n_unique_indices = len(np.unique(indices, axis=0))
         if n_unique_indices < len(indices):
             raise ValueError(
-<<<<<<< HEAD
                 f"`indices` contains two different indices of the " f"same value."
-=======
-                f"`indices` contains two different indices of the "
-                f"same value."
->>>>>>> 3462d85d
             )
     elif unique:
         if indices.ndim == 1:
@@ -681,12 +554,7 @@
     else:
         if A.ndim <= dim:
             raise ValueError(
-<<<<<<< HEAD
                 f"`dim` has value {dim}, but must be smaller than " f"{A.ndim}."
-=======
-                f"`dim` has value {dim}, but must be smaller than "
-                f"{A.ndim}."
->>>>>>> 3462d85d
             )
         if np.any(indices >= A.shape[dim]):
             raise ValueError(
@@ -712,7 +580,6 @@
 
     """
     target_vals = [
-<<<<<<< HEAD
         target_val for target_val in target_types if not isinstance(target_val, type)
     ]
     target_types = [
@@ -722,22 +589,6 @@
     if (
         all(not isinstance(obj, target_type) for target_type in target_types)
         and obj not in target_vals
-=======
-        target_val
-        for target_val in target_types
-        if not isinstance(target_val, type)
-    ]
-    target_types = [
-        target_type
-        for target_type in target_types
-        if isinstance(target_type, type)
-    ]
-
-    if (
-            all(not isinstance(obj, target_type) for target_type in
-                target_types)
-            and obj not in target_vals
->>>>>>> 3462d85d
     ):
 
         error_str = f"`{name}` has type `{type(obj)}` but must have "
@@ -752,7 +603,6 @@
             error_str += f"one of the following types: {set(target_types)}"
 
         if len(list(target_vals)) >= 1:
-<<<<<<< HEAD
             error_str += f" or equal one of the following values: {set(target_vals)}"
         raise TypeError(error_str + ".")
 
@@ -799,17 +649,6 @@
 
 
 def check_bound(bound=None, X=None, ndim=2, epsilon=0, bound_must_be_given=False):
-=======
-            error_str += (
-                f" or equal one of the following values: {set(target_vals)}"
-            )
-        raise TypeError(error_str + ".")
-
-
-def check_bound(
-        bound=None, X=None, ndim=2, epsilon=0, bound_must_be_given=False
-):
->>>>>>> 3462d85d
     """Validates bound and returns the bound of X if bound is None.
     `bound` and `X` must not be None.
 
@@ -868,21 +707,12 @@
 
 
 def check_budget_manager(
-<<<<<<< HEAD
     budget,
     budget_manager,
     default_budget_manager_class,
     default_budget_manager_dict=None,
 ):
-    """Validate if budget manager is a budget_manager class and create a
-=======
-        budget,
-        budget_manager,
-        default_budget_manager_class,
-        default_budget_manager_dict=None,
-):
     """Validate if budget manager is a budgetmanager class and create a
->>>>>>> 3462d85d
     copy 'budget_manager_'.
     """
     if default_budget_manager_dict is None:
