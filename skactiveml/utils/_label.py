import numpy as np
from iteration_utilities import deepflatten

# Define constant for missing label used throughout the package.
MISSING_LABEL = np.nan


def is_unlabeled(y, missing_label=MISSING_LABEL):
    """Creates a boolean mask indicating missing labels.

    Parameters
    ----------
    y : array-like, shape (n_samples) or (n_samples, n_outputs)
        Class labels to be checked w.r.t. to missing labels.
    missing_label : number | str | None | np.nan, optional (default=np.nan)
        Symbol to represent a missing label.

    Returns
    -------
    is_unlabeled : numpy.ndarray, shape (n_samples) or (n_samples, n_outputs)
        Boolean mask indicating missing labels in y.
    """
    check_missing_label(missing_label)
    if len(y) == 0:
        return np.array(y, dtype=bool)
    if not isinstance(y, np.ndarray):
        types = set(
            t.__qualname__ for t in set(type(v) for v in deepflatten(y)))
        types.add(type(missing_label).__qualname__)
        is_number = False
        is_character = False
        for t in types:
            t = object if t == 'NoneType' else t
            is_character = True \
                if np.issubdtype(t, np.character) else is_character
            is_number = True if np.issubdtype(t, np.number) else is_number
            if is_character and is_number:
                raise TypeError(
                    "'y' must be uniformly strings or numbers. "
                    "'NoneType' is allowed. Got {}".format(types))
        y = np.asarray(y)
    target_type = np.append(y.ravel(), missing_label).dtype
    check_missing_label(missing_label, target_type=target_type, name='y')
    if (y.ndim == 2 and np.size(y, axis=1) == 0) or y.ndim > 2:
        raise ValueError("'y' must be of shape (n_samples) or '(n_samples, "
                         "n_features)' with 'n_samples > 0' and "
                         "'n_features > 0'.")
    if missing_label is np.nan:
        return np.isnan(y)
    else:
        return y == missing_label


def is_all_labeled(y, missing_label=MISSING_LABEL):
    """Creates a boolean mask indicating present labels.

    Parameters
    ----------
    y : array-like, shape (n_samples, n_targets)
        Target values to be checked w.r.t. to present targets.
    missing_label : number | str | None | np.nan, optional (default=np.nan)
        Symbol to represent a missing label.

    Returns
    -------
    is_unlabeled : numpy.ndarray, shape (n_samples)
        Boolean mask indicating, where present labels in y exist.
    """
    return np.all(is_labeled(y, missing_label=missing_label), axis=1)


def is_labeled(y, missing_label=MISSING_LABEL):
    """Creates a boolean mask indicating present labels.

    Parameters
    ----------
    y : array-like, shape (n_samples) or (n_samples, n_outputs)
        Class labels to be checked w.r.t. to present labels.
    missing_label : number | str | None | np.nan, optional (default=np.nan)
        Symbol to represent a missing label.

    Returns
    -------
    is_unlabeled : numpy.ndarray, shape (n_samples) or (n_samples, n_outputs)
        Boolean mask indicating present labels in y.
    """
    return ~is_unlabeled(y, missing_label)


def unlabeled_indices(y, missing_label=MISSING_LABEL):
    """Return an array of indices indicating missing labels.

    Parameters
    ----------
    y : array-like, shape (n_samples) or (n_samples, n_outputs)
        Class labels to be checked w.r.t. to present labels.
    missing_label : number | str | None | np.nan, optional (default=np.nan)
        Symbol to represent a missing label.

    Returns
    -------
    unlbld_indices : numpy.ndarray, shape (n_samples) or (n_samples, 2)
        Index array of missing labels. If y is a 2D-array, the indices
        have shape `(n_samples, 2), otherwise it has the shape `(n_samples)`.
    """
    is_unlbld = is_unlabeled(y, missing_label)
    unlbld_indices = np.argwhere(is_unlbld)
    return unlbld_indices[:, 0] if is_unlbld.ndim == 1 else unlbld_indices


def labeled_indices(y, missing_label=MISSING_LABEL):
    """Return an array of indices indicating present labels.

    Parameters
    ----------
    y : array-like, shape (n_samples) or (n_samples, n_outputs)
        Class labels to be checked w.r.t. to present labels.
    missing_label : number | str | None | np.nan, optional (default=np.nan)
        Symbol to represent a missing label.

    Returns
    -------
    lbld_indices : numpy.ndarray, shape (n_samples) or (n_samples, 2)
        Index array of present labels. If y is a 2D-array, the indices
        have shape `(n_samples, 2), otherwise it has the shape `(n_samples)`.
    """
    is_lbld = is_labeled(y, missing_label)
    lbld_indices = np.argwhere(is_lbld)
    return lbld_indices[:, 0] if is_lbld.ndim == 1 else lbld_indices


def check_missing_label(missing_label, target_type=None, name=None):
    """Check whether a missing label is compatible to a given target type.

    Parameters
    ----------
    missing_label : number | str | None | np.nan
        Symbol to represent a missing label.
    target_type : type or tuple
        Acceptable data types for the parameter 'missing_label'.
    name : str
        The name of the variable to which 'missing_label' is not compatible.
        The name will be printed in error messages.
    """
    is_None = missing_label is None
    is_character = np.issubdtype(type(missing_label), np.character)
    is_number = np.issubdtype(type(missing_label), np.number)
    if not is_number and not is_character and not is_None:
        raise TypeError(
            "'missing_label' has type '{}', but must be a either a number, "
            "a string, np.nan, or None.".format(type(missing_label)))
    if target_type is not None:
        is_object_type = np.issubdtype(target_type, np.object_)
        is_character_type = np.issubdtype(target_type, np.character)
        is_number_type = np.issubdtype(target_type, np.number)
        if (is_character_type and is_number) or (
                is_number_type and is_character) or (
                is_object_type and not is_None):
            name = 'target object' if name is None else str(name)
            raise TypeError(
                "'missing_label' has type '{}' and is not compatible to the "
                "type '{}' of '{}'.".format(
                    type(missing_label), target_type, name))


def check_equal_missing_label(missing_label1, missing_label2):
    """Check whether two missing label values are equal to each other.

    Parameters
    ----------
    missing_label1 : number | str | None | np.nan
        Symbol to represent a missing label.
    missing_label2 : number | str | None | np.nan
        Other symbol to represent a missing label.

    Raises
    -------
    ValueError
        If the parameter's value violates the given bounds.
    """
<<<<<<< HEAD

    def __init__(self, classes=None, missing_label=MISSING_LABEL):
        self.classes = classes
        self.missing_label = missing_label

    def fit(self, y):
        """Fit label encoder.

        Parameters
        ----------
        y: array-like, shape (n_samples) or (n_samples, n_outputs)
            Class labels.

        Returns
        -------
        self: returns an instance of self.
        """
        check_classifier_params(classes=self.classes,
                                missing_label=self.missing_label)
        y = check_array(y, ensure_2d=False, force_all_finite=False, dtype=None)
        self._le = LabelEncoder()
        if self.classes is None:
            y = np.asarray(y)
            is_lbld = is_labeled(y, missing_label=self.missing_label)
            self._dtype = np.append(y, self.missing_label).dtype
            self._le.fit(y[is_lbld])
        else:
            self._dtype = np.append(self.classes, self.missing_label).dtype
            self._le.fit(self.classes)
            self.classes_ = self._le.classes_
        self.classes_ = self._le.classes_

        return self

    def fit_transform(self, y):
        """Fit label encoder and return encoded labels.

        Parameters
        ----------
        y: array-like, shape (n_samples) or (n_samples, n_outputs)
            Class labels.

        Returns
        -------
        y: array-like, shape (n_samples) or (n_samples, n_outputs)
            Class labels.
        """
        return self.fit(y).transform(y)

    def transform(self, y):
        """Transform labels to normalized encoding.

        Parameters
        ----------
        y : array-like of shape (n_samples)
            Target values.

        Returns
        -------
        y_enc : array-like of shape (n_samples
        """
        check_is_fitted(self, attributes=['classes_'])
        y = check_array(y, ensure_2d=False, force_all_finite=False, dtype=None)
        is_lbld = is_labeled(y, missing_label=self.missing_label)
        y = np.asarray(y)
        y_enc = np.empty_like(y, dtype=float)
        y_enc[is_lbld] = self._le.transform(y[is_lbld].ravel())
        y_enc[~is_lbld] = np.nan
        return y_enc

    def inverse_transform(self, y):
        """Transform labels back to original encoding.

        Parameters
        ----------
        y : numpy array of shape [n_samples]
            Target values.

        Returns
        -------
        y_dec : numpy array of shape [n_samples]
        """
        check_is_fitted(self, attributes=['classes_'])
        y = check_array(y, ensure_2d=False, force_all_finite=False, dtype=None)
        is_lbld = is_labeled(y, missing_label=np.nan)
        y = np.asarray(y)
        y_dec = np.empty_like(y, dtype=self._dtype)
        y_dec[is_lbld] = self._le.inverse_transform(
            np.array(y[is_lbld].ravel(), dtype=int))
        y_dec[~is_lbld] = self.missing_label
        return y_dec
=======
    if not is_unlabeled([missing_label1], missing_label=missing_label2)[0]:
        raise ValueError(
            f"missing_label1={missing_label1} and "
            f"missing_label2={missing_label2} must be equal."
        )
>>>>>>> 8029e26a
<|MERGE_RESOLUTION|>--- conflicted
+++ resolved
@@ -178,102 +178,8 @@
     ValueError
         If the parameter's value violates the given bounds.
     """
-<<<<<<< HEAD
-
-    def __init__(self, classes=None, missing_label=MISSING_LABEL):
-        self.classes = classes
-        self.missing_label = missing_label
-
-    def fit(self, y):
-        """Fit label encoder.
-
-        Parameters
-        ----------
-        y: array-like, shape (n_samples) or (n_samples, n_outputs)
-            Class labels.
-
-        Returns
-        -------
-        self: returns an instance of self.
-        """
-        check_classifier_params(classes=self.classes,
-                                missing_label=self.missing_label)
-        y = check_array(y, ensure_2d=False, force_all_finite=False, dtype=None)
-        self._le = LabelEncoder()
-        if self.classes is None:
-            y = np.asarray(y)
-            is_lbld = is_labeled(y, missing_label=self.missing_label)
-            self._dtype = np.append(y, self.missing_label).dtype
-            self._le.fit(y[is_lbld])
-        else:
-            self._dtype = np.append(self.classes, self.missing_label).dtype
-            self._le.fit(self.classes)
-            self.classes_ = self._le.classes_
-        self.classes_ = self._le.classes_
-
-        return self
-
-    def fit_transform(self, y):
-        """Fit label encoder and return encoded labels.
-
-        Parameters
-        ----------
-        y: array-like, shape (n_samples) or (n_samples, n_outputs)
-            Class labels.
-
-        Returns
-        -------
-        y: array-like, shape (n_samples) or (n_samples, n_outputs)
-            Class labels.
-        """
-        return self.fit(y).transform(y)
-
-    def transform(self, y):
-        """Transform labels to normalized encoding.
-
-        Parameters
-        ----------
-        y : array-like of shape (n_samples)
-            Target values.
-
-        Returns
-        -------
-        y_enc : array-like of shape (n_samples
-        """
-        check_is_fitted(self, attributes=['classes_'])
-        y = check_array(y, ensure_2d=False, force_all_finite=False, dtype=None)
-        is_lbld = is_labeled(y, missing_label=self.missing_label)
-        y = np.asarray(y)
-        y_enc = np.empty_like(y, dtype=float)
-        y_enc[is_lbld] = self._le.transform(y[is_lbld].ravel())
-        y_enc[~is_lbld] = np.nan
-        return y_enc
-
-    def inverse_transform(self, y):
-        """Transform labels back to original encoding.
-
-        Parameters
-        ----------
-        y : numpy array of shape [n_samples]
-            Target values.
-
-        Returns
-        -------
-        y_dec : numpy array of shape [n_samples]
-        """
-        check_is_fitted(self, attributes=['classes_'])
-        y = check_array(y, ensure_2d=False, force_all_finite=False, dtype=None)
-        is_lbld = is_labeled(y, missing_label=np.nan)
-        y = np.asarray(y)
-        y_dec = np.empty_like(y, dtype=self._dtype)
-        y_dec[is_lbld] = self._le.inverse_transform(
-            np.array(y[is_lbld].ravel(), dtype=int))
-        y_dec[~is_lbld] = self.missing_label
-        return y_dec
-=======
     if not is_unlabeled([missing_label1], missing_label=missing_label2)[0]:
         raise ValueError(
             f"missing_label1={missing_label1} and "
             f"missing_label2={missing_label2} must be equal."
-        )
->>>>>>> 8029e26a
+        )